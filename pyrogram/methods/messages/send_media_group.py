#  Pyrogram - Telegram MTProto API Client Library for Python
#  Copyright (C) 2017-present Dan <https://github.com/delivrance>
#
#  This file is part of Pyrogram.
#
#  Pyrogram is free software: you can redistribute it and/or modify
#  it under the terms of the GNU Lesser General Public License as published
#  by the Free Software Foundation, either version 3 of the License, or
#  (at your option) any later version.
#
#  Pyrogram is distributed in the hope that it will be useful,
#  but WITHOUT ANY WARRANTY; without even the implied warranty of
#  MERCHANTABILITY or FITNESS FOR A PARTICULAR PURPOSE.  See the
#  GNU Lesser General Public License for more details.
#
#  You should have received a copy of the GNU Lesser General Public License
#  along with Pyrogram.  If not, see <http://www.gnu.org/licenses/>.

import logging
import os
import re
from datetime import datetime
from pymediainfo import MediaInfo
from typing import Union, List

import pyrogram
from pyrogram import raw
from pyrogram import types
from pyrogram import utils
from pyrogram.file_id import FileType

log = logging.getLogger(__name__)


class SendMediaGroup:
    # TODO: Add progress parameter
    async def send_media_group(
        self: "pyrogram.Client",
        chat_id: Union[int, str],
        media: List[Union[
            "types.InputMediaPhoto",
            "types.InputMediaVideo",
            "types.InputMediaAudio",
            "types.InputMediaDocument",
            "types.InputMediaAnimation"
        ]],
        disable_notification: bool = None,
        message_thread_id: int = None,
        reply_to_message_id: int = None,
        message_thread_id: int = None,
        schedule_date: datetime = None,
        protect_content: bool = None,
    ) -> List["types.Message"]:
        """Send a group of photos or videos as an album.

        .. include:: /_includes/usable-by/users-bots.rst

        Parameters:
            chat_id (``int`` | ``str``):
                Unique identifier (int) or username (str) of the target chat.
                For your personal cloud (Saved Messages) you can simply use "me" or "self".
                For a contact that exists in your Telegram address book you can use his phone number (str).

            media (List of :obj:`~pyrogram.types.InputMediaPhoto`, :obj:`~pyrogram.types.InputMediaVideo`, :obj:`~pyrogram.types.InputMediaAudio`, :obj:`~pyrogram.types.InputMediaDocument` and :obj:`~pyrogram.types.InputMediaAnimation`):
                A list describing photos and videos to be sent, must include 2–10 items.

            disable_notification (``bool``, *optional*):
                Sends the message silently.
                Users will receive a notification with no sound.

            message_thread_id (``int``, *optional*):
                Unique identifier for the target message thread (topic) of the forum.
                for forum supergroups only.

            reply_to_message_id (``int``, *optional*):
                If the message is a reply, ID of the original message.

            message_thread_id (``int``, *optional*):
                If the message is in a thread, ID of the original message.

            schedule_date (:py:obj:`~datetime.datetime`, *optional*):
                Date when the message will be automatically sent.

            protect_content (``bool``, *optional*):
                Protects the contents of the sent message from forwarding and saving.

        Returns:
            List of :obj:`~pyrogram.types.Message`: On success, a list of the sent messages is returned.

        Example:
            .. code-block:: python

                from pyrogram.types import InputMediaPhoto, InputMediaVideo

                await app.send_media_group(
                    "me",
                    [
                        InputMediaPhoto("photo1.jpg"),
                        InputMediaPhoto("photo2.jpg", caption="photo caption"),
                        InputMediaVideo("video.mp4", caption="video caption")
                    ]
                )
        """
        multi_media = []

        for i in media:
            if isinstance(i, types.InputMediaPhoto):
                if isinstance(i.media, str):
                    if os.path.isfile(i.media):
                        media = await self.invoke(
                            raw.functions.messages.UploadMedia(
                                peer=await self.resolve_peer(chat_id),
                                media=raw.types.InputMediaUploadedPhoto(
                                    file=await self.save_file(i.media),
                                    spoiler=i.has_spoiler
                                )
                            )
                        )

                        media = raw.types.InputMediaPhoto(
                            id=raw.types.InputPhoto(
                                id=media.photo.id,
                                access_hash=media.photo.access_hash,
                                file_reference=media.photo.file_reference
                            ),
                            spoiler=i.has_spoiler
                        )
                    elif re.match("^https?://", i.media):
                        media = await self.invoke(
                            raw.functions.messages.UploadMedia(
                                peer=await self.resolve_peer(chat_id),
                                media=raw.types.InputMediaPhotoExternal(
                                    url=i.media,
                                    spoiler=i.has_spoiler
                                )
                            )
                        )

                        media = raw.types.InputMediaPhoto(
                            id=raw.types.InputPhoto(
                                id=media.photo.id,
                                access_hash=media.photo.access_hash,
                                file_reference=media.photo.file_reference
                            ),
                            spoiler=i.has_spoiler
                        )
                    else:
                        media = utils.get_input_media_from_file_id(i.media, FileType.PHOTO)
                else:
                    media = await self.invoke(
                        raw.functions.messages.UploadMedia(
                            peer=await self.resolve_peer(chat_id),
                            media=raw.types.InputMediaUploadedPhoto(
                                file=await self.save_file(i.media),
                                spoiler=i.has_spoiler
                            )
                        )
                    )

                    media = raw.types.InputMediaPhoto(
                        id=raw.types.InputPhoto(
                            id=media.photo.id,
                            access_hash=media.photo.access_hash,
                            file_reference=media.photo.file_reference
                        ),
                        spoiler=i.has_spoiler
                    )
            elif (
                isinstance(i, types.InputMediaVideo)
                or
                isinstance(i, types.InputMediaAnimation)
            ):
                if isinstance(i.media, str):
                    is_animation = False
                    if os.path.isfile(i.media):
                        videoInfo = MediaInfo.parse(i.media)
                        if not any([track.track_type == 'Audio' for track in videoInfo.tracks]):
                            is_animation = True
                        media = await self.invoke(
                            raw.functions.messages.UploadMedia(
                                peer=await self.resolve_peer(chat_id),
                                media=raw.types.InputMediaUploadedDocument(
                                    file=await self.save_file(i.media),
                                    thumb=await self.save_file(i.thumb),
                                    spoiler=i.has_spoiler,
                                    mime_type=self.guess_mime_type(i.media) or "video/mp4",
                                    nosound_video=is_animation,
                                    attributes=[
                                        raw.types.DocumentAttributeVideo(
                                            supports_streaming=True if is_animation else (i.supports_streaming or None),
                                            duration=i.duration,
                                            w=i.width,
                                            h=i.height
                                        ),
                                        raw.types.DocumentAttributeFilename(file_name=os.path.basename(i.media)),
                                        raw.types.DocumentAttributeAnimated() if is_animation else None
                                    ]
                                )
                            )
                        )

                        media = raw.types.InputMediaDocument(
                            id=raw.types.InputDocument(
                                id=media.document.id,
                                access_hash=media.document.access_hash,
                                file_reference=media.document.file_reference
                            ),
                            spoiler=i.has_spoiler
                        )
                    elif re.match("^https?://", i.media):
                        media = await self.invoke(
                            raw.functions.messages.UploadMedia(
                                peer=await self.resolve_peer(chat_id),
                                media=raw.types.InputMediaDocumentExternal(
                                    url=i.media,
                                    spoiler=i.has_spoiler
                                )
                            )
                        )

                        media = raw.types.InputMediaDocument(
                            id=raw.types.InputDocument(
                                id=media.document.id,
                                access_hash=media.document.access_hash,
                                file_reference=media.document.file_reference
                            ),
                            spoiler=i.has_spoiler
                        )
                    else:
                        media = utils.get_input_media_from_file_id(i.media, FileType.VIDEO)
                else:
                    media = await self.invoke(
                        raw.functions.messages.UploadMedia(
                            peer=await self.resolve_peer(chat_id),
                            media=raw.types.InputMediaUploadedDocument(
                                file=await self.save_file(i.media),
                                thumb=await self.save_file(i.thumb),
                                spoiler=i.has_spoiler,
                                mime_type=self.guess_mime_type(getattr(i.media, "name", "video.mp4")) or "video/mp4",
                                attributes=[
                                    raw.types.DocumentAttributeVideo(
                                        supports_streaming=i.supports_streaming or None,
                                        duration=i.duration,
                                        w=i.width,
                                        h=i.height
                                    ),
                                    raw.types.DocumentAttributeFilename(file_name=getattr(i.media, "name", "video.mp4"))
                                ]
                            )
                        )
                    )

                    media = raw.types.InputMediaDocument(
                        id=raw.types.InputDocument(
                            id=media.document.id,
                            access_hash=media.document.access_hash,
                            file_reference=media.document.file_reference
                        ),
                        spoiler=i.has_spoiler
                    )
            elif isinstance(i, types.InputMediaAudio):
                if isinstance(i.media, str):
                    if os.path.isfile(i.media):
                        media = await self.invoke(
                            raw.functions.messages.UploadMedia(
                                peer=await self.resolve_peer(chat_id),
                                media=raw.types.InputMediaUploadedDocument(
                                    mime_type=self.guess_mime_type(i.media) or "audio/mpeg",
                                    file=await self.save_file(i.media),
                                    thumb=await self.save_file(i.thumb),
                                    attributes=[
                                        raw.types.DocumentAttributeAudio(
                                            duration=i.duration,
                                            performer=i.performer,
                                            title=i.title
                                        ),
                                        raw.types.DocumentAttributeFilename(file_name=os.path.basename(i.media))
                                    ]
                                )
                            )
                        )

                        media = raw.types.InputMediaDocument(
                            id=raw.types.InputDocument(
                                id=media.document.id,
                                access_hash=media.document.access_hash,
                                file_reference=media.document.file_reference
                            )
                        )
                    elif re.match("^https?://", i.media):
                        media = await self.invoke(
                            raw.functions.messages.UploadMedia(
                                peer=await self.resolve_peer(chat_id),
                                media=raw.types.InputMediaDocumentExternal(
                                    url=i.media
                                )
                            )
                        )

                        media = raw.types.InputMediaDocument(
                            id=raw.types.InputDocument(
                                id=media.document.id,
                                access_hash=media.document.access_hash,
                                file_reference=media.document.file_reference
                            )
                        )
                    else:
                        media = utils.get_input_media_from_file_id(i.media, FileType.AUDIO)
                else:
                    media = await self.invoke(
                        raw.functions.messages.UploadMedia(
                            peer=await self.resolve_peer(chat_id),
                            media=raw.types.InputMediaUploadedDocument(
                                mime_type=self.guess_mime_type(getattr(i.media, "name", "audio.mp3")) or "audio/mpeg",
                                file=await self.save_file(i.media),
                                thumb=await self.save_file(i.thumb),
                                attributes=[
                                    raw.types.DocumentAttributeAudio(
                                        duration=i.duration,
                                        performer=i.performer,
                                        title=i.title
                                    ),
                                    raw.types.DocumentAttributeFilename(file_name=getattr(i.media, "name", "audio.mp3"))
                                ]
                            )
                        )
                    )

                    media = raw.types.InputMediaDocument(
                        id=raw.types.InputDocument(
                            id=media.document.id,
                            access_hash=media.document.access_hash,
                            file_reference=media.document.file_reference
                        )
                    )
            elif isinstance(i, types.InputMediaDocument):
                if isinstance(i.media, str):
                    if os.path.isfile(i.media):
                        media = await self.invoke(
                            raw.functions.messages.UploadMedia(
                                peer=await self.resolve_peer(chat_id),
                                media=raw.types.InputMediaUploadedDocument(
                                    mime_type=self.guess_mime_type(i.media) or "application/zip",
                                    file=await self.save_file(i.media),
                                    thumb=await self.save_file(i.thumb),
                                    attributes=[
                                        raw.types.DocumentAttributeFilename(file_name=os.path.basename(i.media))
                                    ]
                                )
                            )
                        )

                        media = raw.types.InputMediaDocument(
                            id=raw.types.InputDocument(
                                id=media.document.id,
                                access_hash=media.document.access_hash,
                                file_reference=media.document.file_reference
                            )
                        )
                    elif re.match("^https?://", i.media):
                        media = await self.invoke(
                            raw.functions.messages.UploadMedia(
                                peer=await self.resolve_peer(chat_id),
                                media=raw.types.InputMediaDocumentExternal(
                                    url=i.media
                                )
                            )
                        )

                        media = raw.types.InputMediaDocument(
                            id=raw.types.InputDocument(
                                id=media.document.id,
                                access_hash=media.document.access_hash,
                                file_reference=media.document.file_reference
                            )
                        )
                    else:
                        media = utils.get_input_media_from_file_id(i.media, FileType.DOCUMENT)
                else:
                    media = await self.invoke(
                        raw.functions.messages.UploadMedia(
                            peer=await self.resolve_peer(chat_id),
                            media=raw.types.InputMediaUploadedDocument(
                                mime_type=self.guess_mime_type(
                                    getattr(i.media, "name", "file.zip")
                                ) or "application/zip",
                                file=await self.save_file(i.media),
                                thumb=await self.save_file(i.thumb),
                                attributes=[
                                    raw.types.DocumentAttributeFilename(file_name=getattr(i.media, "name", "file.zip"))
                                ]
                            )
                        )
                    )

                    media = raw.types.InputMediaDocument(
                        id=raw.types.InputDocument(
                            id=media.document.id,
                            access_hash=media.document.access_hash,
                            file_reference=media.document.file_reference
                        )
                    )
            else:
                raise ValueError(f"{i.__class__.__name__} is not a supported type for send_media_group")

            multi_media.append(
                raw.types.InputSingleMedia(
                    media=media,
                    random_id=self.rnd_id(),
                    **await utils.parse_text_entities(self, i.caption, i.parse_mode, i.caption_entities)
                )
            )

        reply_to = utils.get_reply_head_fm(message_thread_id, reply_to_message_id)

        r = await self.invoke(
            raw.functions.messages.SendMultiMedia(
                peer=await self.resolve_peer(chat_id),
                multi_media=multi_media,
                silent=disable_notification or None,
<<<<<<< HEAD
                reply_to_msg_id=reply_to_message_id or message_thread_id,
=======
                reply_to=reply_to,
>>>>>>> 63654631
                schedule_date=utils.datetime_to_timestamp(schedule_date),
                noforwards=protect_content
            ),
            sleep_threshold=60
        )

        return await utils.parse_messages(
            self,
            raw.types.messages.Messages(
                messages=[m.message for m in filter(
                    lambda u: isinstance(u, (raw.types.UpdateNewMessage,
                                             raw.types.UpdateNewChannelMessage,
                                             raw.types.UpdateNewScheduledMessage)),
                    r.updates
                )],
                users=r.users,
                chats=r.chats
            )
        )<|MERGE_RESOLUTION|>--- conflicted
+++ resolved
@@ -20,7 +20,6 @@
 import os
 import re
 from datetime import datetime
-from pymediainfo import MediaInfo
 from typing import Union, List
 
 import pyrogram
@@ -41,11 +40,9 @@
             "types.InputMediaPhoto",
             "types.InputMediaVideo",
             "types.InputMediaAudio",
-            "types.InputMediaDocument",
-            "types.InputMediaAnimation"
+            "types.InputMediaDocument"
         ]],
         disable_notification: bool = None,
-        message_thread_id: int = None,
         reply_to_message_id: int = None,
         message_thread_id: int = None,
         schedule_date: datetime = None,
@@ -61,16 +58,12 @@
                 For your personal cloud (Saved Messages) you can simply use "me" or "self".
                 For a contact that exists in your Telegram address book you can use his phone number (str).
 
-            media (List of :obj:`~pyrogram.types.InputMediaPhoto`, :obj:`~pyrogram.types.InputMediaVideo`, :obj:`~pyrogram.types.InputMediaAudio`, :obj:`~pyrogram.types.InputMediaDocument` and :obj:`~pyrogram.types.InputMediaAnimation`):
+            media (List of :obj:`~pyrogram.types.InputMediaPhoto`, :obj:`~pyrogram.types.InputMediaVideo`, :obj:`~pyrogram.types.InputMediaAudio` and :obj:`~pyrogram.types.InputMediaDocument`):
                 A list describing photos and videos to be sent, must include 2–10 items.
 
             disable_notification (``bool``, *optional*):
                 Sends the message silently.
                 Users will receive a notification with no sound.
-
-            message_thread_id (``int``, *optional*):
-                Unique identifier for the target message thread (topic) of the forum.
-                for forum supergroups only.
 
             reply_to_message_id (``int``, *optional*):
                 If the message is a reply, ID of the original message.
@@ -165,17 +158,9 @@
                         ),
                         spoiler=i.has_spoiler
                     )
-            elif (
-                isinstance(i, types.InputMediaVideo)
-                or
-                isinstance(i, types.InputMediaAnimation)
-            ):
+            elif isinstance(i, types.InputMediaVideo):
                 if isinstance(i.media, str):
-                    is_animation = False
                     if os.path.isfile(i.media):
-                        videoInfo = MediaInfo.parse(i.media)
-                        if not any([track.track_type == 'Audio' for track in videoInfo.tracks]):
-                            is_animation = True
                         media = await self.invoke(
                             raw.functions.messages.UploadMedia(
                                 peer=await self.resolve_peer(chat_id),
@@ -184,16 +169,14 @@
                                     thumb=await self.save_file(i.thumb),
                                     spoiler=i.has_spoiler,
                                     mime_type=self.guess_mime_type(i.media) or "video/mp4",
-                                    nosound_video=is_animation,
                                     attributes=[
                                         raw.types.DocumentAttributeVideo(
-                                            supports_streaming=True if is_animation else (i.supports_streaming or None),
+                                            supports_streaming=i.supports_streaming or None,
                                             duration=i.duration,
                                             w=i.width,
                                             h=i.height
                                         ),
-                                        raw.types.DocumentAttributeFilename(file_name=os.path.basename(i.media)),
-                                        raw.types.DocumentAttributeAnimated() if is_animation else None
+                                        raw.types.DocumentAttributeFilename(file_name=os.path.basename(i.media))
                                     ]
                                 )
                             )
@@ -418,11 +401,7 @@
                 peer=await self.resolve_peer(chat_id),
                 multi_media=multi_media,
                 silent=disable_notification or None,
-<<<<<<< HEAD
-                reply_to_msg_id=reply_to_message_id or message_thread_id,
-=======
                 reply_to=reply_to,
->>>>>>> 63654631
                 schedule_date=utils.datetime_to_timestamp(schedule_date),
                 noforwards=protect_content
             ),
