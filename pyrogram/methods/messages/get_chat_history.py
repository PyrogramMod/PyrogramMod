#  Pyrogram - Telegram MTProto API Client Library for Python
#  Copyright (C) 2017-present Dan <https://github.com/delivrance>
#
#  This file is part of Pyrogram.
#
#  Pyrogram is free software: you can redistribute it and/or modify
#  it under the terms of the GNU Lesser General Public License as published
#  by the Free Software Foundation, either version 3 of the License, or
#  (at your option) any later version.
#
#  Pyrogram is distributed in the hope that it will be useful,
#  but WITHOUT ANY WARRANTY; without even the implied warranty of
#  MERCHANTABILITY or FITNESS FOR A PARTICULAR PURPOSE.  See the
#  GNU Lesser General Public License for more details.
#
#  You should have received a copy of the GNU Lesser General Public License
#  along with Pyrogram.  If not, see <http://www.gnu.org/licenses/>.

from datetime import datetime
from typing import Union, Optional, AsyncGenerator

import pyrogram
from pyrogram import types, raw, utils


async def get_chunk(
    *,
    client: "pyrogram.Client",
    chat_id: Union[int, str],
    limit: int = 0,
    offset: int = 0,
    min_id: int = 0,
    max_id: int = 0,
    from_message_id: int = 0,
    from_date: datetime = utils.zero_datetime(),
    min_id: int = 0,
    max_id: int = 0
):
    messages = await client.invoke(
        raw.functions.messages.GetHistory(
            peer=await client.resolve_peer(chat_id),
            offset_id=from_message_id,
            offset_date=utils.datetime_to_timestamp(from_date),
            add_offset=offset,
            limit=limit,
            max_id=max_id,
            min_id=min_id,
            hash=0
        ),
        sleep_threshold=60
    )

    return await utils.parse_messages(client, messages, replies=0)


class GetChatHistory:
    async def get_chat_history(
        self: "pyrogram.Client",
        chat_id: Union[int, str],
        limit: int = 0,
        offset: int = 0,
        offset_id: int = 0,
<<<<<<< HEAD
        offset_date: datetime = utils.zero_datetime(),
        min_id: int = 0,
        max_id: int = 0
=======
        min_id: int = 0,
        max_id: int = 0,
        offset_date: datetime = utils.zero_datetime()
>>>>>>> 8e251d2e
    ) -> Optional[AsyncGenerator["types.Message", None]]:
        """Get messages from a chat history.

        The messages are returned in reverse chronological order.

        .. include:: /_includes/usable-by/users.rst

        Parameters:
            chat_id (``int`` | ``str``):
                Unique identifier (int) or username (str) of the target chat.
                For your personal cloud (Saved Messages) you can simply use "me" or "self".
                For a contact that exists in your Telegram address book you can use his phone number (str).

            limit (``int``, *optional*):
                Limits the number of messages to be retrieved.
                By default, no limit is applied and all messages are returned.

            offset (``int``, *optional*):
                Sequential number of the first message to be returned..
                Negative values are also accepted and become useful in case you set offset_id or offset_date.

            offset_id (``int``, *optional*):
                Identifier of the first message to be returned.

            offset_date (:py:obj:`~datetime.datetime`, *optional*):
                Pass a date as offset to retrieve only older messages starting from that date.

            min_id: (``int``, *optional*):
                The minimum message id. you will not get any message which have id smaller than min_id.

            max_id: (``int``, *optional*):
                The maximum message id. you will not get any message which have id greater than max_id.

        Returns:
            ``Generator``: A generator yielding :obj:`~pyrogram.types.Message` objects.

        Example:
            .. code-block:: python

                async for message in app.get_chat_history(chat_id):
                    print(message.text)
        """
        current = 0
        total = limit or (1 << 31) - 1
        limit = min(100, total)

        while True:
            messages = await get_chunk(
                client=self,
                chat_id=chat_id,
                limit=limit,
                offset=offset,
                from_message_id=offset_id,
<<<<<<< HEAD
                from_date=offset_date,
                min_id=min_id,
                max_id=max_id
=======
                min_id=min_id,
                max_id=max_id,
                from_date=offset_date
>>>>>>> 8e251d2e
            )

            if not messages:
                return

            offset_id = messages[-1].id

            for message in messages:
                yield message

                current += 1

                if current >= total:
                    return<|MERGE_RESOLUTION|>--- conflicted
+++ resolved
@@ -32,9 +32,7 @@
     min_id: int = 0,
     max_id: int = 0,
     from_message_id: int = 0,
-    from_date: datetime = utils.zero_datetime(),
-    min_id: int = 0,
-    max_id: int = 0
+    from_date: datetime = utils.zero_datetime()
 ):
     messages = await client.invoke(
         raw.functions.messages.GetHistory(
@@ -60,15 +58,9 @@
         limit: int = 0,
         offset: int = 0,
         offset_id: int = 0,
-<<<<<<< HEAD
         offset_date: datetime = utils.zero_datetime(),
         min_id: int = 0,
         max_id: int = 0
-=======
-        min_id: int = 0,
-        max_id: int = 0,
-        offset_date: datetime = utils.zero_datetime()
->>>>>>> 8e251d2e
     ) -> Optional[AsyncGenerator["types.Message", None]]:
         """Get messages from a chat history.
 
@@ -122,15 +114,9 @@
                 limit=limit,
                 offset=offset,
                 from_message_id=offset_id,
-<<<<<<< HEAD
-                from_date=offset_date,
-                min_id=min_id,
-                max_id=max_id
-=======
                 min_id=min_id,
                 max_id=max_id,
                 from_date=offset_date
->>>>>>> 8e251d2e
             )
 
             if not messages:
