--- conflicted
+++ resolved
@@ -16,11 +16,7 @@
 #  You should have received a copy of the GNU Lesser General Public License
 #  along with Pyrogram.  If not, see <http://www.gnu.org/licenses/>.
 
-<<<<<<< HEAD
-__version__ = "2.0.93"
-=======
 __version__ = "2.0.103"
->>>>>>> dc40f377
 __license__ = "GNU Lesser General Public License v3.0 (LGPL-3.0)"
 __copyright__ = "Copyright (C) 2017-present Dan <https://github.com/delivrance>"
 
