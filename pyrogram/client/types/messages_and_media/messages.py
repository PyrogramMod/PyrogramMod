--- conflicted
+++ resolved
@@ -47,11 +47,7 @@
         self.messages = messages
 
     @staticmethod
-<<<<<<< HEAD
-    async def _parse(client, messages: types.messages.Messages) -> "Messages":
-=======
-    def _parse(client, messages: types.messages.Messages, replies: int = 1) -> "Messages":
->>>>>>> 490b8bf5
+    async def _parse(client, messages: types.messages.Messages, replies: int = 1) -> "Messages":
         users = {i.id: i for i in messages.users}
         chats = {i.id: i for i in messages.chats}
 
@@ -59,15 +55,11 @@
         parsed_messages = []
 
         for message in messages.messages:
-            parsed_messages.append(await Message._parse(client, message, users, chats))
+            parsed_messages.append(await Message._parse(client, message, users, chats, replies))
 
         return Messages(
             total_count=getattr(messages, "count", len(messages.messages)),
-<<<<<<< HEAD
             messages=parsed_messages,
-=======
-            messages=[Message._parse(client, message, users, chats, replies) for message in messages.messages],
->>>>>>> 490b8bf5
             client=client
         )
 
