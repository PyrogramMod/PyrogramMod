--- conflicted
+++ resolved
@@ -316,8 +316,6 @@
 
                 user.unblock()
 
-<<<<<<< HEAD
-=======
         Returns:
             True on success.
 
@@ -341,7 +339,6 @@
 
                 user.get_common_chats()
 
->>>>>>> 5ce62bd7
         Returns:
             True on success.
 
