--- conflicted
+++ resolved
@@ -202,13 +202,8 @@
                 elif isinstance(update, types.UpdateInlineBotCallbackQuery):
                     await self.dispatch(
                         pyrogram.Update(
-<<<<<<< HEAD
                             callback_query=await utils.parse_inline_callback_query(
-                                update, users
-=======
-                            callback_query=utils.parse_inline_callback_query(
                                 self.client, update, users
->>>>>>> c2da2a61
                             )
                         )
                     )
