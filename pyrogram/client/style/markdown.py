--- conflicted
+++ resolved
@@ -55,13 +55,9 @@
     ))
     MENTION_RE = re.compile(r"tg://user\?id=(\d+)")
 
-<<<<<<< HEAD
-    def __init__(self, session_storage: SessionStorage):
+    def __init__(self, session_storage: SessionStorage, client: "pyrogram.BaseClient" = None):
+        self.client = client
         self.session_storage = session_storage
-=======
-    def __init__(self, client: "pyrogram.BaseClient" = None):
-        self.client = client
->>>>>>> 605b5f1b
 
     def parse(self, message: str):
         message = utils.add_surrogates(str(message or "")).strip()
@@ -77,16 +73,9 @@
 
                 if mention:
                     user_id = int(mention.group(1))
-<<<<<<< HEAD
                     try:
                         input_user = self.session_storage.get_peer_by_id(user_id)
                     except KeyError:
-=======
-
-                    try:
-                        input_user = self.client.resolve_peer(user_id)
-                    except PeerIdInvalid:
->>>>>>> 605b5f1b
                         input_user = None
 
                     entity = (
