--- conflicted
+++ resolved
@@ -16,251 +16,9 @@
 # You should have received a copy of the GNU Lesser General Public License
 # along with Pyrogram.  If not, see <http://www.gnu.org/licenses/>.
 
-<<<<<<< HEAD
-import asyncio
-import logging
-import sys
-from base64 import b64decode, b64encode
-from concurrent.futures.thread import ThreadPoolExecutor
-from struct import pack
-
-from pyrogram.client import types as pyrogram_types
-from ...api import types, functions
-from ...api.errors import StickersetInvalid, MessageIdsEmpty
-
-log = logging.getLogger(__name__)
-
-
-# TODO: Organize the code better?
-
-class Str(str):
-    __slots__ = "_client", "_entities"
-
-    def __init__(self, *args):
-        super().__init__()
-        self._client = None
-        self._entities = None
-
-    def init(self, client, entities):
-        self._client = client
-        self._entities = entities
-
-    @property
-    def text(self):
-        return self
-
-    @property
-    def markdown(self):
-        return self._client.markdown.unparse(self, self._entities)
-
-    @property
-    def html(self):
-        return self._client.html.unparse(self, self._entities)
-
-
-async def ainput(prompt: str = ""):
-    print(prompt, end="", flush=True)
-
-    with ThreadPoolExecutor(1) as executor:
-        return (await asyncio.get_event_loop().run_in_executor(
-            executor, sys.stdin.readline
-        )).rstrip()
-
-
-ENTITIES = {
-    types.MessageEntityMention.ID: "mention",
-    types.MessageEntityHashtag.ID: "hashtag",
-    types.MessageEntityCashtag.ID: "cashtag",
-    types.MessageEntityBotCommand.ID: "bot_command",
-    types.MessageEntityUrl.ID: "url",
-    types.MessageEntityEmail.ID: "email",
-    types.MessageEntityBold.ID: "bold",
-    types.MessageEntityItalic.ID: "italic",
-    types.MessageEntityCode.ID: "code",
-    types.MessageEntityPre.ID: "pre",
-    types.MessageEntityTextUrl.ID: "text_link",
-    types.MessageEntityMentionName.ID: "text_mention",
-    types.MessageEntityPhone.ID: "phone_number"
-}
-
-
-def parse_entities(entities: list, users: dict) -> list:
-    output_entities = []
-
-    for entity in entities:
-        entity_type = ENTITIES.get(entity.ID, None)
-
-        if entity_type:
-            output_entities.append(
-                pyrogram_types.MessageEntity(
-                    type=entity_type,
-                    offset=entity.offset,
-                    length=entity.length,
-                    url=getattr(entity, "url", None),
-                    user=parse_user(
-                        users.get(
-                            getattr(entity, "user_id", None),
-                            None
-                        )
-                    )
-                )
-            )
-
-    return output_entities
-
-
-def parse_chat_photo(photo):
-    if not isinstance(photo, (types.UserProfilePhoto, types.ChatPhoto)):
-        return None
-
-    if not isinstance(photo.photo_small, types.FileLocation):
-        return None
-
-    if not isinstance(photo.photo_big, types.FileLocation):
-        return None
-
-    photo_id = getattr(photo, "photo_id", 0)
-    loc_small = photo.photo_small
-    loc_big = photo.photo_big
-
-    return pyrogram_types.ChatPhoto(
-        small_file_id=encode(
-            pack(
-                "<iiqqqqi", 1, loc_small.dc_id, photo_id, 0, loc_small.volume_id,
-                loc_small.secret, loc_small.local_id
-            )
-        ),
-        big_file_id=encode(
-            pack(
-                "<iiqqqqi", 1, loc_big.dc_id, photo_id, 0, loc_big.volume_id,
-                loc_big.secret, loc_big.local_id
-            )
-        )
-    )
-
-
-def parse_user_status(user_status, user_id: int = None, is_bot: bool = False) -> pyrogram_types.UserStatus or None:
-    if is_bot:
-        return None
-
-    status = pyrogram_types.UserStatus(user_id)
-
-    if isinstance(user_status, types.UserStatusOnline):
-        status.online = True
-        status.date = user_status.expires
-    elif isinstance(user_status, types.UserStatusOffline):
-        status.offline = True
-        status.date = user_status.was_online
-    elif isinstance(user_status, types.UserStatusRecently):
-        status.recently = True
-    elif isinstance(user_status, types.UserStatusLastWeek):
-        status.within_week = True
-    elif isinstance(user_status, types.UserStatusLastMonth):
-        status.within_month = True
-    else:
-        status.long_time_ago = True
-
-    return status
-
-
-def parse_user(user: types.User) -> pyrogram_types.User or None:
-    return pyrogram_types.User(
-        id=user.id,
-        is_self=user.is_self,
-        is_contact=user.contact,
-        is_mutual_contact=user.mutual_contact,
-        is_deleted=user.deleted,
-        is_bot=user.bot,
-        first_name=user.first_name,
-        last_name=user.last_name,
-        username=user.username,
-        language_code=user.lang_code,
-        phone_number=user.phone,
-        photo=parse_chat_photo(user.photo),
-        status=parse_user_status(user.status, is_bot=user.bot),
-        restriction_reason=user.restriction_reason
-    ) if user else None
-
-
-def parse_chat(message: types.Message, users: dict, chats: dict) -> pyrogram_types.Chat:
-    if isinstance(message.to_id, types.PeerUser):
-        return parse_user_chat(users[message.to_id.user_id if message.out else message.from_id])
-    elif isinstance(message.to_id, types.PeerChat):
-        return parse_chat_chat(chats[message.to_id.chat_id])
-    else:
-        return parse_channel_chat(chats[message.to_id.channel_id])
-
-
-def parse_user_chat(user: types.User) -> pyrogram_types.Chat:
-    return pyrogram_types.Chat(
-        id=user.id,
-        type="private",
-        username=user.username,
-        first_name=user.first_name,
-        last_name=user.last_name,
-        photo=parse_chat_photo(user.photo),
-        restriction_reason=user.restriction_reason
-    )
-
-
-def parse_chat_chat(chat: types.Chat) -> pyrogram_types.Chat:
-    admins_enabled = getattr(chat, "admins_enabled", None)
-
-    if admins_enabled is not None:
-        admins_enabled = not admins_enabled
-
-    return pyrogram_types.Chat(
-        id=-chat.id,
-        type="group",
-        title=chat.title,
-        all_members_are_administrators=admins_enabled,
-        photo=parse_chat_photo(getattr(chat, "photo", None))
-    )
-
-
-def parse_channel_chat(channel: types.Channel) -> pyrogram_types.Chat:
-    return pyrogram_types.Chat(
-        id=int("-100" + str(channel.id)),
-        type="supergroup" if channel.megagroup else "channel",
-        title=channel.title,
-        username=getattr(channel, "username", None),
-        photo=parse_chat_photo(getattr(channel, "photo", None)),
-        restriction_reason=getattr(channel, "restriction_reason", None)
-    )
-
-
-def parse_thumb(thumb: types.PhotoSize or types.PhotoCachedSize) -> pyrogram_types.PhotoSize or None:
-    if isinstance(thumb, (types.PhotoSize, types.PhotoCachedSize)):
-        loc = thumb.location
-
-        if isinstance(thumb, types.PhotoSize):
-            file_size = thumb.size
-        else:
-            file_size = len(thumb.bytes)
-
-        if isinstance(loc, types.FileLocation):
-            return pyrogram_types.PhotoSize(
-                file_id=encode(
-                    pack(
-                        "<iiqqqqi",
-                        0,
-                        loc.dc_id,
-                        0,
-                        0,
-                        loc.volume_id,
-                        loc.secret,
-                        loc.local_id
-                    )
-                ),
-                width=thumb.w,
-                height=thumb.h,
-                file_size=file_size
-            )
-=======
 from base64 import b64decode, b64encode
 
 from ...api import types
->>>>>>> 4bf6831b
 
 
 def decode(s: str) -> bytes:
@@ -299,510 +57,6 @@
     return b64encode(r, b"-_").decode().rstrip("=")
 
 
-<<<<<<< HEAD
-# TODO: Reorganize code, maybe split parts as well
-async def parse_messages(
-        client,
-        messages: list or types.Message or types.MessageService or types.MessageEmpty,
-        users: dict,
-        chats: dict,
-        replies: int = 1
-) -> pyrogram_types.Message or list:
-    is_list = isinstance(messages, list)
-    messages = messages if is_list else [messages]
-    parsed_messages = []
-
-    for message in messages:
-        if isinstance(message, types.Message):
-            entities = parse_entities(message.entities, users)
-
-            forward_from = None
-            forward_from_chat = None
-            forward_from_message_id = None
-            forward_signature = None
-            forward_date = None
-
-            forward_header = message.fwd_from  # type: types.MessageFwdHeader
-
-            if forward_header:
-                forward_date = forward_header.date
-
-                if forward_header.from_id:
-                    forward_from = parse_user(users[forward_header.from_id])
-                else:
-                    forward_from_chat = parse_channel_chat(chats[forward_header.channel_id])
-                    forward_from_message_id = forward_header.channel_post
-                    forward_signature = forward_header.post_author
-
-            photo = None
-            location = None
-            contact = None
-            venue = None
-            audio = None
-            voice = None
-            animation = None
-            video = None
-            video_note = None
-            sticker = None
-            document = None
-            web_page = None
-
-            media = message.media
-
-            if media:
-                if isinstance(media, types.MessageMediaPhoto):
-                    photo = media.photo
-
-                    if isinstance(photo, types.Photo):
-                        sizes = photo.sizes
-                        photo_sizes = []
-
-                        for size in sizes:
-                            if isinstance(size, (types.PhotoSize, types.PhotoCachedSize)):
-                                loc = size.location
-
-                                if isinstance(size, types.PhotoSize):
-                                    file_size = size.size
-                                else:
-                                    file_size = len(size.bytes)
-
-                                if isinstance(loc, types.FileLocation):
-                                    photo_size = pyrogram_types.PhotoSize(
-                                        file_id=encode(
-                                            pack(
-                                                "<iiqqqqi",
-                                                2,
-                                                loc.dc_id,
-                                                photo.id,
-                                                photo.access_hash,
-                                                loc.volume_id,
-                                                loc.secret,
-                                                loc.local_id
-                                            )
-                                        ),
-                                        width=size.w,
-                                        height=size.h,
-                                        file_size=file_size
-                                    )
-
-                                    photo_sizes.append(photo_size)
-
-                        photo = pyrogram_types.Photo(
-                            id=b64encode(
-                                pack(
-                                    "<qq",
-                                    photo.id,
-                                    photo.access_hash
-                                ),
-                                b"-_"
-                            ).decode().rstrip("="),
-                            date=photo.date,
-                            sizes=photo_sizes
-                        )
-                elif isinstance(media, types.MessageMediaGeo):
-                    geo_point = media.geo
-
-                    if isinstance(geo_point, types.GeoPoint):
-                        location = pyrogram_types.Location(
-                            longitude=geo_point.long,
-                            latitude=geo_point.lat
-                        )
-                elif isinstance(media, types.MessageMediaContact):
-                    contact = pyrogram_types.Contact(
-                        phone_number=media.phone_number,
-                        first_name=media.first_name,
-                        last_name=media.last_name or None,
-                        vcard=media.vcard or None,
-                        user_id=media.user_id or None
-                    )
-                elif isinstance(media, types.MessageMediaVenue):
-                    venue = pyrogram_types.Venue(
-                        location=pyrogram_types.Location(
-                            longitude=media.geo.long,
-                            latitude=media.geo.lat
-                        ),
-                        title=media.title,
-                        address=media.address,
-                        foursquare_id=media.venue_id or None,
-                        foursquare_type=media.venue_type
-                    )
-                elif isinstance(media, types.MessageMediaDocument):
-                    doc = media.document
-
-                    if isinstance(doc, types.Document):
-                        attributes = {type(i): i for i in doc.attributes}
-
-                        file_name = getattr(
-                            attributes.get(
-                                types.DocumentAttributeFilename, None
-                            ), "file_name", None
-                        )
-
-                        if types.DocumentAttributeAudio in attributes:
-                            audio_attributes = attributes[types.DocumentAttributeAudio]
-
-                            if audio_attributes.voice:
-                                voice = pyrogram_types.Voice(
-                                    file_id=encode(
-                                        pack(
-                                            "<iiqq",
-                                            3,
-                                            doc.dc_id,
-                                            doc.id,
-                                            doc.access_hash
-                                        )
-                                    ),
-                                    duration=audio_attributes.duration,
-                                    mime_type=doc.mime_type,
-                                    file_size=doc.size,
-                                    waveform=audio_attributes.waveform,
-                                    date=doc.date
-                                )
-                            else:
-                                audio = pyrogram_types.Audio(
-                                    file_id=encode(
-                                        pack(
-                                            "<iiqq",
-                                            9,
-                                            doc.dc_id,
-                                            doc.id,
-                                            doc.access_hash
-                                        )
-                                    ),
-                                    duration=audio_attributes.duration,
-                                    performer=audio_attributes.performer,
-                                    title=audio_attributes.title,
-                                    mime_type=doc.mime_type,
-                                    file_size=doc.size,
-                                    thumb=parse_thumb(doc.thumb),
-                                    file_name=file_name,
-                                    date=doc.date
-                                )
-                        elif types.DocumentAttributeAnimated in attributes:
-                            video_attributes = attributes.get(types.DocumentAttributeVideo, None)
-
-                            animation = pyrogram_types.Animation(
-                                file_id=encode(
-                                    pack(
-                                        "<iiqq",
-                                        10,
-                                        doc.dc_id,
-                                        doc.id,
-                                        doc.access_hash
-                                    )
-                                ),
-                                width=getattr(video_attributes, "w", 0),
-                                height=getattr(video_attributes, "h", 0),
-                                duration=getattr(video_attributes, "duration", 0),
-                                thumb=parse_thumb(doc.thumb),
-                                mime_type=doc.mime_type,
-                                file_size=doc.size,
-                                file_name=file_name,
-                                date=doc.date
-                            )
-                        elif types.DocumentAttributeVideo in attributes:
-                            video_attributes = attributes[types.DocumentAttributeVideo]
-
-                            if video_attributes.round_message:
-                                video_note = pyrogram_types.VideoNote(
-                                    file_id=encode(
-                                        pack(
-                                            "<iiqq",
-                                            13,
-                                            doc.dc_id,
-                                            doc.id,
-                                            doc.access_hash
-                                        )
-                                    ),
-                                    length=video_attributes.w,
-                                    duration=video_attributes.duration,
-                                    thumb=parse_thumb(doc.thumb),
-                                    file_size=doc.size,
-                                    mime_type=doc.mime_type,
-                                    date=doc.date
-                                )
-                            else:
-                                video = pyrogram_types.Video(
-                                    file_id=encode(
-                                        pack(
-                                            "<iiqq",
-                                            4,
-                                            doc.dc_id,
-                                            doc.id,
-                                            doc.access_hash
-                                        )
-                                    ),
-                                    width=video_attributes.w,
-                                    height=video_attributes.h,
-                                    duration=video_attributes.duration,
-                                    thumb=parse_thumb(doc.thumb),
-                                    mime_type=doc.mime_type,
-                                    file_size=doc.size,
-                                    file_name=file_name,
-                                    date=doc.date
-                                )
-                        elif types.DocumentAttributeSticker in attributes:
-                            image_size_attributes = attributes.get(types.DocumentAttributeImageSize, None)
-                            sticker_attribute = attributes[types.DocumentAttributeSticker]
-
-                            if isinstance(sticker_attribute.stickerset, types.InputStickerSetID):
-                                try:
-                                    set_name = (await client.send(
-                                        functions.messages.GetStickerSet(sticker_attribute.stickerset)
-                                    )).set.short_name
-                                except StickersetInvalid:
-                                    set_name = None
-                            else:
-                                set_name = None
-
-                            sticker = pyrogram_types.Sticker(
-                                file_id=encode(
-                                    pack(
-                                        "<iiqq",
-                                        8,
-                                        doc.dc_id,
-                                        doc.id,
-                                        doc.access_hash
-                                    )
-                                ),
-                                width=image_size_attributes.w if image_size_attributes else 0,
-                                height=image_size_attributes.h if image_size_attributes else 0,
-                                thumb=parse_thumb(doc.thumb),
-                                # TODO: mask_position
-                                set_name=set_name,
-                                emoji=sticker_attribute.alt or None,
-                                file_size=doc.size,
-                                mime_type=doc.mime_type,
-                                file_name=file_name,
-                                date=doc.date
-                            )
-                        else:
-                            document = pyrogram_types.Document(
-                                file_id=encode(
-                                    pack(
-                                        "<iiqq",
-                                        5,
-                                        doc.dc_id,
-                                        doc.id,
-                                        doc.access_hash
-                                    )
-                                ),
-                                thumb=parse_thumb(doc.thumb),
-                                file_name=file_name,
-                                mime_type=doc.mime_type,
-                                file_size=doc.size,
-                                date=doc.date
-                            )
-                elif isinstance(media, types.MessageMediaWebPage):
-                    web_page = True
-                else:
-                    media = None
-
-            reply_markup = message.reply_markup
-
-            if reply_markup:
-                if isinstance(reply_markup, types.ReplyKeyboardForceReply):
-                    reply_markup = pyrogram_types.ForceReply.read(reply_markup)
-                elif isinstance(reply_markup, types.ReplyKeyboardMarkup):
-                    reply_markup = pyrogram_types.ReplyKeyboardMarkup.read(reply_markup)
-                elif isinstance(reply_markup, types.ReplyInlineMarkup):
-                    reply_markup = pyrogram_types.InlineKeyboardMarkup.read(reply_markup)
-                elif isinstance(reply_markup, types.ReplyKeyboardHide):
-                    reply_markup = pyrogram_types.ReplyKeyboardRemove.read(reply_markup)
-                else:
-                    reply_markup = None
-
-            m = pyrogram_types.Message(
-                message_id=message.id,
-                date=message.date,
-                chat=parse_chat(message, users, chats),
-                from_user=parse_user(users.get(message.from_id, None)),
-                text=Str(message.message) or None if media is None else None,
-                caption=Str(message.message) or None if media is not None else None,
-                entities=entities or None if media is None else None,
-                caption_entities=entities or None if media is not None else None,
-                author_signature=message.post_author,
-                forward_from=forward_from,
-                forward_from_chat=forward_from_chat,
-                forward_from_message_id=forward_from_message_id,
-                forward_signature=forward_signature,
-                forward_date=forward_date,
-                mentioned=message.mentioned,
-                media=bool(media) or None,
-                edit_date=message.edit_date,
-                media_group_id=message.grouped_id,
-                photo=photo,
-                location=location,
-                contact=contact,
-                venue=venue,
-                audio=audio,
-                voice=voice,
-                animation=animation,
-                video=video,
-                video_note=video_note,
-                sticker=sticker,
-                document=document,
-                web_page=web_page,
-                views=message.views,
-                via_bot=parse_user(users.get(message.via_bot_id, None)),
-                outgoing=message.out,
-                client=client,
-                reply_markup=reply_markup
-            )
-
-            if m.text:
-                m.text.init(m._client, m.entities or [])
-
-            if m.caption:
-                m.caption.init(m._client, m.caption_entities or [])
-
-            if message.reply_to_msg_id and replies:
-                try:
-                    m.reply_to_message = await client.get_messages(
-                        m.chat.id,
-                        reply_to_message_ids=message.id,
-                        replies=replies - 1
-                    )
-                except MessageIdsEmpty:
-                    pass
-        elif isinstance(message, types.MessageService):
-            action = message.action
-
-            new_chat_members = None
-            left_chat_member = None
-            new_chat_title = None
-            delete_chat_photo = None
-            migrate_to_chat_id = None
-            migrate_from_chat_id = None
-            group_chat_created = None
-            channel_chat_created = None
-            new_chat_photo = None
-
-            if isinstance(action, types.MessageActionChatAddUser):
-                new_chat_members = [parse_user(users[i]) for i in action.users]
-            elif isinstance(action, types.MessageActionChatJoinedByLink):
-                new_chat_members = [parse_user(users[message.from_id])]
-            elif isinstance(action, types.MessageActionChatDeleteUser):
-                left_chat_member = parse_user(users[action.user_id])
-            elif isinstance(action, types.MessageActionChatEditTitle):
-                new_chat_title = action.title
-            elif isinstance(action, types.MessageActionChatDeletePhoto):
-                delete_chat_photo = True
-            elif isinstance(action, types.MessageActionChatMigrateTo):
-                migrate_to_chat_id = action.channel_id
-            elif isinstance(action, types.MessageActionChannelMigrateFrom):
-                migrate_from_chat_id = action.chat_id
-            elif isinstance(action, types.MessageActionChatCreate):
-                group_chat_created = True
-            elif isinstance(action, types.MessageActionChannelCreate):
-                channel_chat_created = True
-            elif isinstance(action, types.MessageActionChatEditPhoto):
-                photo = action.photo
-
-                if isinstance(photo, types.Photo):
-                    sizes = photo.sizes
-                    photo_sizes = []
-
-                    for size in sizes:
-                        if isinstance(size, (types.PhotoSize, types.PhotoCachedSize)):
-                            loc = size.location
-
-                            if isinstance(size, types.PhotoSize):
-                                file_size = size.size
-                            else:
-                                file_size = len(size.bytes)
-
-                            if isinstance(loc, types.FileLocation):
-                                photo_size = pyrogram_types.PhotoSize(
-                                    file_id=encode(
-                                        pack(
-                                            "<iiqqqqi",
-                                            2,
-                                            loc.dc_id,
-                                            photo.id,
-                                            photo.access_hash,
-                                            loc.volume_id,
-                                            loc.secret,
-                                            loc.local_id
-                                        )
-                                    ),
-                                    width=size.w,
-                                    height=size.h,
-                                    file_size=file_size
-                                )
-
-                                photo_sizes.append(photo_size)
-
-                    new_chat_photo = pyrogram_types.Photo(
-                        id=b64encode(
-                            pack(
-                                "<qq",
-                                photo.id,
-                                photo.access_hash
-                            ),
-                            b"-_"
-                        ).decode().rstrip("="),
-                        date=photo.date,
-                        sizes=photo_sizes
-                    )
-
-            m = pyrogram_types.Message(
-                message_id=message.id,
-                date=message.date,
-                chat=parse_chat(message, users, chats),
-                from_user=parse_user(users.get(message.from_id, None)),
-                service=True,
-                new_chat_members=new_chat_members,
-                left_chat_member=left_chat_member,
-                new_chat_title=new_chat_title,
-                new_chat_photo=new_chat_photo,
-                delete_chat_photo=delete_chat_photo,
-                migrate_to_chat_id=int("-100" + str(migrate_to_chat_id)) if migrate_to_chat_id else None,
-                migrate_from_chat_id=-migrate_from_chat_id if migrate_from_chat_id else None,
-                group_chat_created=group_chat_created,
-                channel_chat_created=channel_chat_created,
-                client=client
-                # TODO: supergroup_chat_created
-            )
-
-            if isinstance(action, types.MessageActionPinMessage):
-                try:
-                    m.pinned_message = await client.get_messages(
-                        m.chat.id,
-                        reply_to_message_ids=message.id,
-                        replies=0
-                    )
-                except MessageIdsEmpty:
-                    pass
-        else:
-            m = pyrogram_types.Message(message_id=message.id, client=client, empty=True)
-
-        parsed_messages.append(m)
-
-    return parsed_messages if is_list else parsed_messages[0]
-
-
-def parse_deleted_messages(update) -> pyrogram_types.Messages:
-    messages = update.messages
-    channel_id = getattr(update, "channel_id", None)
-
-    parsed_messages = []
-
-    for message in messages:
-        parsed_messages.append(
-            pyrogram_types.Message(
-                message_id=message,
-                chat=(pyrogram_types.Chat(id=int("-100" + str(channel_id)), type="channel")
-                      if channel_id is not None
-                      else None)
-            )
-        )
-
-    return pyrogram_types.Messages(len(parsed_messages), parsed_messages)
-
-
-=======
->>>>>>> 4bf6831b
 def get_peer_id(input_peer) -> int:
     return (
         input_peer.user_id if isinstance(input_peer, types.InputPeerUser)
@@ -827,260 +81,4 @@
         else:
             return m.date
     else:
-<<<<<<< HEAD
-        return 0
-
-
-def parse_profile_photos(photos):
-    if isinstance(photos, types.photos.Photos):
-        total_count = len(photos.photos)
-    else:
-        total_count = photos.count
-
-    user_profile_photos = []
-
-    for photo in photos.photos:
-        if isinstance(photo, types.Photo):
-            sizes = photo.sizes
-            photo_sizes = []
-
-            for size in sizes:
-                if isinstance(size, (types.PhotoSize, types.PhotoCachedSize)):
-                    loc = size.location
-
-                    if isinstance(size, types.PhotoSize):
-                        file_size = size.size
-                    else:
-                        file_size = len(size.bytes)
-
-                    if isinstance(loc, types.FileLocation):
-                        photo_size = pyrogram_types.PhotoSize(
-                            file_id=encode(
-                                pack(
-                                    "<iiqqqqi",
-                                    2,
-                                    loc.dc_id,
-                                    photo.id,
-                                    photo.access_hash,
-                                    loc.volume_id,
-                                    loc.secret,
-                                    loc.local_id
-                                )
-                            ),
-                            width=size.w,
-                            height=size.h,
-                            file_size=file_size
-                        )
-
-                        photo_sizes.append(photo_size)
-
-            user_profile_photos.append(
-                pyrogram_types.Photo(
-                    id=b64encode(
-                        pack(
-                            "<qq",
-                            photo.id,
-                            photo.access_hash
-                        ),
-                        b"-_"
-                    ).decode().rstrip("="),
-                    date=photo.date,
-                    sizes=photo_sizes
-                )
-            )
-
-    return pyrogram_types.UserProfilePhotos(
-        total_count=total_count,
-        photos=user_profile_photos
-    )
-
-
-async def parse_callback_query(client, update, users):
-    message = None
-    inline_message_id = None
-
-    if isinstance(update, types.UpdateBotCallbackQuery):
-        peer = update.peer
-
-        if isinstance(peer, types.PeerUser):
-            peer_id = peer.user_id
-        elif isinstance(peer, types.PeerChat):
-            peer_id = -peer.chat_id
-        else:
-            peer_id = int("-100" + str(peer.channel_id))
-
-        message = await client.get_messages(peer_id, update.msg_id)
-    elif isinstance(update, types.UpdateInlineBotCallbackQuery):
-        inline_message_id = b64encode(
-            pack(
-                "<iqq",
-                update.msg_id.dc_id,
-                update.msg_id.id,
-                update.msg_id.access_hash
-            ),
-            b"-_"
-        ).decode().rstrip("=")
-
-    return pyrogram_types.CallbackQuery(
-        id=str(update.query_id),
-        from_user=parse_user(users[update.user_id]),
-        message=message,
-        inline_message_id=inline_message_id,
-        chat_instance=str(update.chat_instance),
-        data=update.data,
-        game_short_name=update.game_short_name,
-        client=client
-    )
-
-
-async def parse_chat_full(
-        client,
-        chat_full: types.messages.ChatFull or types.UserFull
-) -> pyrogram_types.Chat:
-    if isinstance(chat_full, types.UserFull):
-        parsed_chat = parse_user_chat(chat_full.user)
-        parsed_chat.description = chat_full.about
-    else:
-        full_chat = chat_full.full_chat
-        chat = None
-
-        for i in chat_full.chats:
-            if full_chat.id == i.id:
-                chat = i
-
-        if isinstance(full_chat, types.ChatFull):
-            parsed_chat = parse_chat_chat(chat)
-
-            if isinstance(full_chat.participants, types.ChatParticipants):
-                parsed_chat.members_count = len(full_chat.participants.participants)
-        else:
-            parsed_chat = parse_channel_chat(chat)
-            parsed_chat.members_count = full_chat.participants_count
-            parsed_chat.description = full_chat.about or None
-            # TODO: Add StickerSet type
-            parsed_chat.can_set_sticker_set = full_chat.can_set_stickers
-            parsed_chat.sticker_set_name = full_chat.stickerset
-
-            if full_chat.pinned_msg_id:
-                parsed_chat.pinned_message = await client.get_messages(
-                    parsed_chat.id,
-                    message_ids=full_chat.pinned_msg_id
-                )
-
-        if isinstance(full_chat.exported_invite, types.ChatInviteExported):
-            parsed_chat.invite_link = full_chat.exported_invite.link
-
-    return parsed_chat
-
-
-def parse_dialog_chat(peer, users: dict, chats: dict):
-    if isinstance(peer, types.PeerUser):
-        return parse_user_chat(users[peer.user_id])
-    elif isinstance(peer, types.PeerChat):
-        return parse_chat_chat(chats[peer.chat_id])
-    else:
-        return parse_channel_chat(chats[peer.channel_id])
-
-
-def parse_chat_members(members: types.channels.ChannelParticipants or types.messages.ChatFull):
-    users = {i.id: i for i in members.users}
-    parsed_members = []
-
-    if isinstance(members, types.channels.ChannelParticipants):
-        count = members.count
-        members = members.participants
-
-        for member in members:
-            user = parse_user(users[member.user_id])
-
-            if isinstance(member, (types.ChannelParticipant, types.ChannelParticipantSelf)):
-                parsed_members.append(
-                    pyrogram_types.ChatMember(
-                        user=user,
-                        status="member"
-                    )
-                )
-            elif isinstance(member, types.ChannelParticipantCreator):
-                parsed_members.append(
-                    pyrogram_types.ChatMember(
-                        user=user,
-                        status="creator"
-                    )
-                )
-            elif isinstance(member, types.ChannelParticipantAdmin):
-                rights = member.admin_rights  # type: types.ChannelAdminRights
-
-                parsed_members.append(
-                    pyrogram_types.ChatMember(
-                        user=user,
-                        status="administrator",
-                        can_be_edited=member.can_edit,
-                        can_change_info=rights.change_info,
-                        can_post_messages=rights.post_messages,
-                        can_edit_messages=rights.edit_messages,
-                        can_delete_messages=rights.delete_messages,
-                        can_invite_users=rights.invite_users or rights.invite_link,
-                        can_restrict_members=rights.ban_users,
-                        can_pin_messages=rights.pin_messages,
-                        can_promote_members=rights.add_admins
-                    )
-                )
-            elif isinstance(member, types.ChannelParticipantBanned):
-                rights = member.banned_rights  # type: types.ChannelBannedRights
-
-                chat_member = pyrogram_types.ChatMember(
-                    user=user,
-                    status="kicked" if rights.view_messages else "restricted",
-                    until_date=0 if rights.until_date == (1 << 31) - 1 else rights.until_date
-                )
-
-                if chat_member.status == "restricted":
-                    chat_member.can_send_messages = not rights.send_messages
-                    chat_member.can_send_media_messages = not rights.send_media
-                    chat_member.can_send_other_messages = (
-                            not rights.send_stickers or not rights.send_gifs or
-                            not rights.send_games or not rights.send_inline
-                    )
-                    chat_member.can_add_web_page_previews = not rights.embed_links
-
-                parsed_members.append(chat_member)
-
-        return pyrogram_types.ChatMembers(
-            total_count=count,
-            chat_members=parsed_members
-        )
-    else:
-        members = members.full_chat.participants.participants
-
-        for member in members:
-            user = parse_user(users[member.user_id])
-
-            if isinstance(member, types.ChatParticipant):
-                parsed_members.append(
-                    pyrogram_types.ChatMember(
-                        user=user,
-                        status="member"
-                    )
-                )
-            elif isinstance(member, types.ChatParticipantCreator):
-                parsed_members.append(
-                    pyrogram_types.ChatMember(
-                        user=user,
-                        status="creator"
-                    )
-                )
-            elif isinstance(member, types.ChatParticipantAdmin):
-                parsed_members.append(
-                    pyrogram_types.ChatMember(
-                        user=user,
-                        status="administrator"
-                    )
-                )
-
-        return pyrogram_types.ChatMembers(
-            total_count=len(members),
-            chat_members=parsed_members
-        )
-=======
-        return 0
->>>>>>> 4bf6831b
+        return 0