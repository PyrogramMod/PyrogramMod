--- conflicted
+++ resolved
@@ -16,12 +16,7 @@
 # You should have received a copy of the GNU Lesser General Public License
 # along with Pyrogram.  If not, see <http://www.gnu.org/licenses/>.
 
-<<<<<<< HEAD
 import asyncio
-import base64
-import json
-=======
->>>>>>> f16ca8b9
 import logging
 import time
 
