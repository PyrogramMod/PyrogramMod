--- conflicted
+++ resolved
@@ -20,12 +20,6 @@
 import os
 import platform
 import re
-<<<<<<< HEAD
-from collections import namedtuple
-=======
-from queue import Queue
-from threading import Lock
->>>>>>> b46ffe14
 
 from pyrogram import __version__
 from ..style import Markdown, HTML
