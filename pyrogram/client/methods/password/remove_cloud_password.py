--- conflicted
+++ resolved
@@ -39,30 +39,16 @@
         """
         r = await self.send(functions.account.GetPassword())
 
-<<<<<<< HEAD
-        if isinstance(r, types.account.Password):
-            password_hash = sha256(r.current_salt + password.encode() + r.current_salt).digest()
-
-            return await self.send(
-                functions.account.UpdatePasswordSettings(
-                    current_password_hash=password_hash,
-                    new_settings=types.account.PasswordInputSettings(
-                        new_salt=b"",
-                        new_password_hash=b"",
-                        hint=""
-                    )
-=======
         if not r.has_password:
             raise ValueError("There is no cloud password to remove")
 
-        self.send(
+        await self.send(
             functions.account.UpdatePasswordSettings(
                 password=compute_check(r, password),
                 new_settings=types.account.PasswordInputSettings(
                     new_algo=types.PasswordKdfAlgoUnknown(),
                     new_password_hash=b"",
                     hint=""
->>>>>>> c3f4fab5
                 )
             )
         )
