# Pyrogram - Telegram MTProto API Client Library for Python
# Copyright (C) 2017-2019 Dan Tès <https://github.com/delivrance>
#
# This file is part of Pyrogram.
#
# Pyrogram is free software: you can redistribute it and/or modify
# it under the terms of the GNU Lesser General Public License as published
# by the Free Software Foundation, either version 3 of the License, or
# (at your option) any later version.
#
# Pyrogram is distributed in the hope that it will be useful,
# but WITHOUT ANY WARRANTY; without even the implied warranty of
# MERCHANTABILITY or FITNESS FOR A PARTICULAR PURPOSE.  See the
# GNU Lesser General Public License for more details.
#
# You should have received a copy of the GNU Lesser General Public License
# along with Pyrogram.  If not, see <http://www.gnu.org/licenses/>.

import pyrogram
from pyrogram.api import functions, types
from ...ext import BaseClient


class JoinChat(BaseClient):
    async def join_chat(
        self,
        chat_id: str
    ):
        """Join a group chat or channel.

        Parameters:
            chat_id (``str``):
                Unique identifier for the target chat in form of a *t.me/joinchat/* link or username of the target
                channel/supergroup (in the format @username).

        Returns:
            :obj:`Chat`: On success, a chat object is returned.

        Example:
            .. code-block:: python

                # Join chat via username
                app.join_chat("pyrogram")

                # Join chat via invite link
                app.join_chat("https://t.me/joinchat/AAAAAE0QmSW3IUmm3UFR7A")
        """
        match = self.INVITE_LINK_RE.match(chat_id)

        if match:
            chat = await self.send(
                functions.messages.ImportChatInvite(
                    hash=match.group(1)
                )
            )
            if isinstance(chat.chats[0], types.Chat):
                return pyrogram.Chat._parse_chat_chat(self, chat.chats[0])
            elif isinstance(chat.chats[0], types.Channel):
                return pyrogram.Chat._parse_channel_chat(self, chat.chats[0])
        else:
<<<<<<< HEAD
            resolved_peer = await self.send(
                functions.contacts.ResolveUsername(
                    username=chat_id.lower().strip("@")
                )
            )

            channel = types.InputPeerChannel(
                channel_id=resolved_peer.chats[0].id,
                access_hash=resolved_peer.chats[0].access_hash
            )

            chat = await self.send(
=======
            chat = self.send(
>>>>>>> 2983a3b8
                functions.channels.JoinChannel(
                    channel=self.resolve_peer(chat_id)
                )
            )

            return pyrogram.Chat._parse_channel_chat(self, chat.chats[0])<|MERGE_RESOLUTION|>--- conflicted
+++ resolved
@@ -58,24 +58,9 @@
             elif isinstance(chat.chats[0], types.Channel):
                 return pyrogram.Chat._parse_channel_chat(self, chat.chats[0])
         else:
-<<<<<<< HEAD
-            resolved_peer = await self.send(
-                functions.contacts.ResolveUsername(
-                    username=chat_id.lower().strip("@")
-                )
-            )
-
-            channel = types.InputPeerChannel(
-                channel_id=resolved_peer.chats[0].id,
-                access_hash=resolved_peer.chats[0].access_hash
-            )
-
             chat = await self.send(
-=======
-            chat = self.send(
->>>>>>> 2983a3b8
                 functions.channels.JoinChannel(
-                    channel=self.resolve_peer(chat_id)
+                    channel=await self.resolve_peer(chat_id)
                 )
             )
 
