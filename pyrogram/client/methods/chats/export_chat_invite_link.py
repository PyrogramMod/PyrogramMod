--- conflicted
+++ resolved
@@ -57,26 +57,11 @@
         """
         peer = await self.resolve_peer(chat_id)
 
-<<<<<<< HEAD
-        if isinstance(peer, types.InputPeerChat):
+        if isinstance(peer, (types.InputPeerChat, types.InputPeerChannel)):
             return (await self.send(
                 functions.messages.ExportChatInvite(
                     peer=peer
                 )
             )).link
-        elif isinstance(peer, types.InputPeerChannel):
-            return (await self.send(
-                functions.channels.ExportInvite(
-                    channel=peer
-                )
-            )).link
-=======
-        if isinstance(peer, (types.InputPeerChat, types.InputPeerChannel)):
-            return self.send(
-                functions.messages.ExportChatInvite(
-                    peer=peer
-                )
-            ).link
->>>>>>> 3dc2a81d
         else:
             raise ValueError('The chat_id "{}" belongs to a user'.format(chat_id))