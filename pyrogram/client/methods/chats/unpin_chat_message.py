--- conflicted
+++ resolved
@@ -23,15 +23,9 @@
 
 
 class UnpinChatMessage(BaseClient):
-<<<<<<< HEAD
     async def unpin_chat_message(self,
                                  chat_id: Union[int, str]) -> bool:
-        """Use this method to unpin a message in a supergroup or a channel.
-=======
-    def unpin_chat_message(self,
-                           chat_id: Union[int, str]) -> bool:
         """Use this method to unpin a message in a group, channel or your own chat.
->>>>>>> c3f4fab5
         You must be an administrator in the chat for this to work and must have the "can_pin_messages" admin
         right in the supergroup or "can_edit_messages" admin right in the channel.
 
@@ -46,21 +40,10 @@
             :class:`Error <pyrogram.Error>` in case of a Telegram RPC error.
             ``ValueError`` if a chat_id doesn't belong to a supergroup or a channel.
         """
-<<<<<<< HEAD
-        peer = await self.resolve_peer(chat_id)
-
-        if isinstance(peer, types.InputPeerChannel):
-            await self.send(
-                functions.channels.UpdatePinnedMessage(
-                    channel=peer,
-                    id=0
-                )
-=======
-        self.send(
+        await self.send(
             functions.messages.UpdatePinnedMessage(
-                peer=self.resolve_peer(chat_id),
+                peer=await self.resolve_peer(chat_id),
                 id=0
->>>>>>> c3f4fab5
             )
         )
 
