# Pyrogram - Telegram MTProto API Client Library for Python
# Copyright (C) 2017-2018 Dan Tès <https://github.com/delivrance>
#
# This file is part of Pyrogram.
#
# Pyrogram is free software: you can redistribute it and/or modify
# it under the terms of the GNU Lesser General Public License as published
# by the Free Software Foundation, either version 3 of the License, or
# (at your option) any later version.
#
# Pyrogram is distributed in the hope that it will be useful,
# but WITHOUT ANY WARRANTY; without even the implied warranty of
# MERCHANTABILITY or FITNESS FOR A PARTICULAR PURPOSE.  See the
# GNU Lesser General Public License for more details.
#
# You should have received a copy of the GNU Lesser General Public License
# along with Pyrogram.  If not, see <http://www.gnu.org/licenses/>.

from pyrogram.api import functions
from pyrogram.client.ext import BaseClient


class RequestCallbackAnswer(BaseClient):
<<<<<<< HEAD
    async def request_callback_answer(self,
                                      chat_id: int or str,
                                      message_id: int,
                                      callback_data: str):
=======
    def request_callback_answer(self,
                                chat_id: int or str,
                                message_id: int,
                                callback_data: bytes):
>>>>>>> 436c48d1
        """Use this method to request a callback answer from bots. This is the equivalent of clicking an
        inline button containing callback data.

        Args:
            chat_id (``int`` | ``str``):
                Unique identifier (int) or username (str) of the target chat.
                For your personal cloud (Saved Messages) you can simply use "me" or "self".
                For a contact that exists in your Telegram address book you can use his phone number (str).

            message_id (``int``):
                The message id the inline keyboard is attached on.

            callback_data (``bytes``):
                Callback data associated with the inline button you want to get the answer from.

        Returns:
            The answer containing info useful for clients to display a notification at the top of the chat screen
            or as an alert.

        Raises:
            :class:`Error <pyrogram.Error>` in case of a Telegram RPC error.
            ``TimeoutError`` if the bot fails to answer within 10 seconds.
        """
        return await self.send(
            functions.messages.GetBotCallbackAnswer(
                peer=self.resolve_peer(chat_id),
                msg_id=message_id,
                data=callback_data
            ),
            retries=0,
            timeout=10
        )<|MERGE_RESOLUTION|>--- conflicted
+++ resolved
@@ -21,17 +21,10 @@
 
 
 class RequestCallbackAnswer(BaseClient):
-<<<<<<< HEAD
     async def request_callback_answer(self,
                                       chat_id: int or str,
                                       message_id: int,
-                                      callback_data: str):
-=======
-    def request_callback_answer(self,
-                                chat_id: int or str,
-                                message_id: int,
-                                callback_data: bytes):
->>>>>>> 436c48d1
+                                      callback_data: bytes):
         """Use this method to request a callback answer from bots. This is the equivalent of clicking an
         inline button containing callback data.
 
