--- conflicted
+++ resolved
@@ -167,13 +167,8 @@
         try:
             if isinstance(animation, str):
                 if os.path.isfile(animation):
-<<<<<<< HEAD
-                    thumb = None if thumb is None else await self.save_file(thumb)
+                    thumb = await self.save_file(thumb)
                     file = await self.save_file(animation, progress=progress, progress_args=progress_args)
-=======
-                    thumb = self.save_file(thumb)
-                    file = self.save_file(animation, progress=progress, progress_args=progress_args)
->>>>>>> 0edf0824
                     media = types.InputMediaUploadedDocument(
                         mime_type=self.guess_mime_type(animation) or "video/mp4",
                         file=file,
@@ -196,13 +191,8 @@
                 else:
                     media = utils.get_input_media_from_file_id(animation, file_ref, 10)
             else:
-<<<<<<< HEAD
-                thumb = None if thumb is None else await self.save_file(thumb)
+                thumb = await self.save_file(thumb)
                 file = await self.save_file(animation, progress=progress, progress_args=progress_args)
-=======
-                thumb = self.save_file(thumb)
-                file = self.save_file(animation, progress=progress, progress_args=progress_args)
->>>>>>> 0edf0824
                 media = types.InputMediaUploadedDocument(
                     mime_type=self.guess_mime_type(animation.name) or "video/mp4",
                     file=file,
