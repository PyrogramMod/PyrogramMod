--- conflicted
+++ resolved
@@ -71,27 +71,13 @@
             :class:`Error <pyrogram.Error>` in case of a Telegram RPC error.
         """
 
-<<<<<<< HEAD
-        messages = await pyrogram.Messages._parse(
-            self,
-            await self.send(
-                functions.messages.GetHistory(
-                    peer=await self.resolve_peer(chat_id),
-                    offset_id=offset_id,
-                    offset_date=offset_date,
-                    add_offset=offset * (-1 if reverse else 1) - (limit if reverse else 0),
-                    limit=limit,
-                    max_id=0,
-                    min_id=0,
-                    hash=0
-=======
         while True:
             try:
-                messages = pyrogram.Messages._parse(
+                messages = await pyrogram.Messages._parse(
                     self,
-                    self.send(
+                    await self.send(
                         functions.messages.GetHistory(
-                            peer=self.resolve_peer(chat_id),
+                            peer=await self.resolve_peer(chat_id),
                             offset_id=offset_id,
                             offset_date=offset_date,
                             add_offset=offset * (-1 if reverse else 1) - (limit if reverse else 0),
@@ -101,11 +87,10 @@
                             hash=0
                         )
                     )
->>>>>>> f1a4e9f6
                 )
             except FloodWait as e:
                 log.warning("Sleeping for {}s".format(e.x))
-                time.sleep(e.x)
+                await asyncio.sleep(e.x)
             else:
                 break
 
