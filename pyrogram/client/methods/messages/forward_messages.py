# Pyrogram - Telegram MTProto API Client Library for Python
# Copyright (C) 2017-2019 Dan Tès <https://github.com/delivrance>
#
# This file is part of Pyrogram.
#
# Pyrogram is free software: you can redistribute it and/or modify
# it under the terms of the GNU Lesser General Public License as published
# by the Free Software Foundation, either version 3 of the License, or
# (at your option) any later version.
#
# Pyrogram is distributed in the hope that it will be useful,
# but WITHOUT ANY WARRANTY; without even the implied warranty of
# MERCHANTABILITY or FITNESS FOR A PARTICULAR PURPOSE.  See the
# GNU Lesser General Public License for more details.
#
# You should have received a copy of the GNU Lesser General Public License
# along with Pyrogram.  If not, see <http://www.gnu.org/licenses/>.

from typing import Union, Iterable

import pyrogram
from pyrogram.api import functions, types
from ...ext import BaseClient


class ForwardMessages(BaseClient):
    async def forward_messages(
        self,
        chat_id: Union[int, str],
        from_chat_id: Union[int, str],
        message_ids: Iterable[int],
        disable_notification: bool = None,
        as_copy: bool = False,
        remove_caption: bool = False
    ) -> "pyrogram.Messages":
        """Use this method to forward messages of any kind.

        Args:
            chat_id (``int`` | ``str``):
                Unique identifier (int) or username (str) of the target chat.
                For your personal cloud (Saved Messages) you can simply use "me" or "self".
                For a contact that exists in your Telegram address book you can use his phone number (str).

            from_chat_id (``int`` | ``str``):
                Unique identifier (int) or username (str) of the source chat where the original message was sent.
                For your personal cloud (Saved Messages) you can simply use "me" or "self".
                For a contact that exists in your Telegram address book you can use his phone number (str).

            message_ids (``iterable``):
                A list of Message identifiers in the chat specified in *from_chat_id* or a single message id.
                Iterators and Generators are also accepted.

            disable_notification (``bool``, *optional*):
                Sends the message silently.
                Users will receive a notification with no sound.

            as_copy (``bool``, *optional*):
                Pass True to forward messages without the forward header (i.e.: send a copy of the message content).
                Defaults to False.

            remove_caption (``bool``, *optional*):
                If set to True and *as_copy* is enabled as well, media captions are not preserved when copying the
                message. Has no effect if *as_copy* is not enabled.
                Defaults to False.

        Returns:
            On success and in case *message_ids* was an iterable, the returned value will be a list of the forwarded
            :obj:`Messages <pyrogram.Message>` even if a list contains just one element, otherwise if
            *message_ids* was an integer, the single forwarded :obj:`Message <pyrogram.Message>`
            is returned.

        Raises:
            :class:`Error <pyrogram.Error>` in case of a Telegram RPC error.
        """

        is_iterable = not isinstance(message_ids, int)
        message_ids = list(message_ids) if is_iterable else [message_ids]

        if as_copy:
            forwarded_messages = []

            for chunk in [message_ids[i:i + 200] for i in range(0, len(message_ids), 200)]:
<<<<<<< HEAD
                messages = await self.get_messages(chat_id=from_chat_id, message_ids=chunk)  # type: pyrogram.Messages
                for message in messages.messages:
                    sent_messages.append(
                        await message.forward(
=======
                messages = self.get_messages(chat_id=from_chat_id, message_ids=chunk)  # type: pyrogram.Messages

                for message in messages.messages:
                    forwarded_messages.append(
                        message.forward(
>>>>>>> 41729cbd
                            chat_id,
                            disable_notification=disable_notification,
                            as_copy=True,
                            remove_caption=remove_caption
                        )
                    )

            return pyrogram.Messages(
                client=self,
                total_count=len(forwarded_messages),
                messages=forwarded_messages
            ) if is_iterable else forwarded_messages[0]
        else:
            r = await self.send(
                functions.messages.ForwardMessages(
                    to_peer=await self.resolve_peer(chat_id),
                    from_peer=await self.resolve_peer(from_chat_id),
                    id=message_ids,
                    silent=disable_notification or None,
                    random_id=[self.rnd_id() for _ in message_ids]
                )
            )

            forwarded_messages = []

            users = {i.id: i for i in r.users}
            chats = {i.id: i for i in r.chats}

            for i in r.updates:
                if isinstance(i, (types.UpdateNewMessage, types.UpdateNewChannelMessage)):
                    forwarded_messages.append(
                        await pyrogram.Message._parse(
                        self, i.message,
                        users, chats
                    )
                )

            return pyrogram.Messages(
                client=self,
                total_count=len(forwarded_messages),
                messages=forwarded_messages
            ) if is_iterable else forwarded_messages[0]<|MERGE_RESOLUTION|>--- conflicted
+++ resolved
@@ -80,18 +80,11 @@
             forwarded_messages = []
 
             for chunk in [message_ids[i:i + 200] for i in range(0, len(message_ids), 200)]:
-<<<<<<< HEAD
                 messages = await self.get_messages(chat_id=from_chat_id, message_ids=chunk)  # type: pyrogram.Messages
-                for message in messages.messages:
-                    sent_messages.append(
-                        await message.forward(
-=======
-                messages = self.get_messages(chat_id=from_chat_id, message_ids=chunk)  # type: pyrogram.Messages
 
                 for message in messages.messages:
                     forwarded_messages.append(
-                        message.forward(
->>>>>>> 41729cbd
+                        await message.forward(
                             chat_id,
                             disable_notification=disable_notification,
                             as_copy=True,
