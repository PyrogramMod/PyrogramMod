# Pyrogram - Telegram MTProto API Client Library for Python
# Copyright (C) 2017-2019 Dan Tès <https://github.com/delivrance>
#
# This file is part of Pyrogram.
#
# Pyrogram is free software: you can redistribute it and/or modify
# it under the terms of the GNU Lesser General Public License as published
# by the Free Software Foundation, either version 3 of the License, or
# (at your option) any later version.
#
# Pyrogram is distributed in the hope that it will be useful,
# but WITHOUT ANY WARRANTY; without even the implied warranty of
# MERCHANTABILITY or FITNESS FOR A PARTICULAR PURPOSE.  See the
# GNU Lesser General Public License for more details.
#
# You should have received a copy of the GNU Lesser General Public License
# along with Pyrogram.  If not, see <http://www.gnu.org/licenses/>.

import asyncio
import logging
import time
from hashlib import sha1
from io import BytesIO
from os import urandom

import pyrogram
from pyrogram.api import functions, types
from pyrogram.api.core import TLObject, Long, Int
from pyrogram.connection import Connection
from pyrogram.crypto import AES, RSA, Prime
from .internals import MsgId


class Auth:
    MAX_RETRIES = 5

    def __init__(self, client: "pyrogram.Client", dc_id: int):
        self.dc_id = dc_id
        self.test_mode = client.storage.test_mode
        self.ipv6 = client.ipv6
        self.proxy = client.proxy

        self.connection = None

    @staticmethod
    def pack(data: TLObject) -> bytes:
        return (
            bytes(8)
            + Long(MsgId())
            + Int(len(data.write()))
            + data.write()
        )

    @staticmethod
    def unpack(b: BytesIO):
        b.seek(20)  # Skip auth_key_id (8), message_id (8) and message_length (4)
        return TLObject.read(b)

    async def send(self, data: TLObject):
        data = self.pack(data)
        await self.connection.send(data)
        response = BytesIO(await self.connection.recv())

        return self.unpack(response)

    async def create(self):
        """
        https://core.telegram.org/mtproto/auth_key
        https://core.telegram.org/mtproto/samples-auth_key
        """
        retries_left = self.MAX_RETRIES

        # The server may close the connection at any time, causing the auth key creation to fail.
        # If that happens, just try again up to MAX_RETRIES times.
        while True:
            self.connection = Connection(self.dc_id, self.test_mode, self.ipv6, self.proxy)

            try:
                logging.info("Start creating a new auth key on DC{}".format(self.dc_id))

                await self.connection.connect()

                # Step 1; Step 2
                nonce = int.from_bytes(urandom(16), "little", signed=True)
<<<<<<< HEAD
                log.debug("Send req_pq: {}".format(nonce))
                res_pq = await self.send(functions.ReqPqMulti(nonce=nonce))
                log.debug("Got ResPq: {}".format(res_pq.server_nonce))
                log.debug("Server public key fingerprints: {}".format(res_pq.server_public_key_fingerprints))
=======
                logging.debug("Send req_pq: {}".format(nonce))
                res_pq = self.send(functions.ReqPqMulti(nonce=nonce))
                logging.debug("Got ResPq: {}".format(res_pq.server_nonce))
                logging.debug("Server public key fingerprints: {}".format(res_pq.server_public_key_fingerprints))
>>>>>>> 792068d7

                for i in res_pq.server_public_key_fingerprints:
                    if i in RSA.server_public_keys:
                        logging.debug("Using fingerprint: {}".format(i))
                        public_key_fingerprint = i
                        break
                    else:
                        logging.debug("Fingerprint unknown: {}".format(i))
                else:
                    raise Exception("Public key not found")

                # Step 3
                pq = int.from_bytes(res_pq.pq, "big")
                logging.debug("Start PQ factorization: {}".format(pq))
                start = time.time()
                g = Prime.decompose(pq)
                p, q = sorted((g, pq // g))  # p < q
                logging.debug("Done PQ factorization ({}s): {} {}".format(round(time.time() - start, 3), p, q))

                # Step 4
                server_nonce = res_pq.server_nonce
                new_nonce = int.from_bytes(urandom(32), "little", signed=True)

                data = types.PQInnerData(
                    pq=res_pq.pq,
                    p=p.to_bytes(4, "big"),
                    q=q.to_bytes(4, "big"),
                    nonce=nonce,
                    server_nonce=server_nonce,
                    new_nonce=new_nonce,
                ).write()

                sha = sha1(data).digest()
                padding = urandom(- (len(data) + len(sha)) % 255)
                data_with_hash = sha + data + padding
                encrypted_data = RSA.encrypt(data_with_hash, public_key_fingerprint)

                logging.debug("Done encrypt data with RSA")

                # Step 5. TODO: Handle "server_DH_params_fail". Code assumes response is ok
<<<<<<< HEAD
                log.debug("Send req_DH_params")
                server_dh_params = await self.send(
=======
                logging.debug("Send req_DH_params")
                server_dh_params = self.send(
>>>>>>> 792068d7
                    functions.ReqDHParams(
                        nonce=nonce,
                        server_nonce=server_nonce,
                        p=p.to_bytes(4, "big"),
                        q=q.to_bytes(4, "big"),
                        public_key_fingerprint=public_key_fingerprint,
                        encrypted_data=encrypted_data
                    )
                )

                encrypted_answer = server_dh_params.encrypted_answer

                server_nonce = server_nonce.to_bytes(16, "little", signed=True)
                new_nonce = new_nonce.to_bytes(32, "little", signed=True)

                tmp_aes_key = (
                    sha1(new_nonce + server_nonce).digest()
                    + sha1(server_nonce + new_nonce).digest()[:12]
                )

                tmp_aes_iv = (
                    sha1(server_nonce + new_nonce).digest()[12:]
                    + sha1(new_nonce + new_nonce).digest() + new_nonce[:4]
                )

                server_nonce = int.from_bytes(server_nonce, "little", signed=True)

                answer_with_hash = AES.ige256_decrypt(encrypted_answer, tmp_aes_key, tmp_aes_iv)
                answer = answer_with_hash[20:]

                server_dh_inner_data = TLObject.read(BytesIO(answer))

                logging.debug("Done decrypting answer")

                dh_prime = int.from_bytes(server_dh_inner_data.dh_prime, "big")
                delta_time = server_dh_inner_data.server_time - time.time()

                logging.debug("Delta time: {}".format(round(delta_time, 3)))

                # Step 6
                g = server_dh_inner_data.g
                b = int.from_bytes(urandom(256), "big")
                g_b = pow(g, b, dh_prime).to_bytes(256, "big")

                retry_id = 0

                data = types.ClientDHInnerData(
                    nonce=nonce,
                    server_nonce=server_nonce,
                    retry_id=retry_id,
                    g_b=g_b
                ).write()

                sha = sha1(data).digest()
                padding = urandom(- (len(data) + len(sha)) % 16)
                data_with_hash = sha + data + padding
                encrypted_data = AES.ige256_encrypt(data_with_hash, tmp_aes_key, tmp_aes_iv)

<<<<<<< HEAD
                log.debug("Send set_client_DH_params")
                set_client_dh_params_answer = await self.send(
=======
                logging.debug("Send set_client_DH_params")
                set_client_dh_params_answer = self.send(
>>>>>>> 792068d7
                    functions.SetClientDHParams(
                        nonce=nonce,
                        server_nonce=server_nonce,
                        encrypted_data=encrypted_data
                    )
                )

                # TODO: Handle "auth_key_aux_hash" if the previous step fails

                # Step 7; Step 8
                g_a = int.from_bytes(server_dh_inner_data.g_a, "big")
                auth_key = pow(g_a, b, dh_prime).to_bytes(256, "big")
                server_nonce = server_nonce.to_bytes(16, "little", signed=True)

                # TODO: Handle errors

                #######################
                # Security checks
                #######################

                assert dh_prime == Prime.CURRENT_DH_PRIME
                logging.debug("DH parameters check: OK")

                # https://core.telegram.org/mtproto/security_guidelines#g-a-and-g-b-validation
                g_b = int.from_bytes(g_b, "big")
                assert 1 < g < dh_prime - 1
                assert 1 < g_a < dh_prime - 1
                assert 1 < g_b < dh_prime - 1
                assert 2 ** (2048 - 64) < g_a < dh_prime - 2 ** (2048 - 64)
                assert 2 ** (2048 - 64) < g_b < dh_prime - 2 ** (2048 - 64)
                logging.debug("g_a and g_b validation: OK")

                # https://core.telegram.org/mtproto/security_guidelines#checking-sha1-hash-values
                answer = server_dh_inner_data.write()  # Call .write() to remove padding
                assert answer_with_hash[:20] == sha1(answer).digest()
                logging.debug("SHA1 hash values check: OK")

                # https://core.telegram.org/mtproto/security_guidelines#checking-nonce-server-nonce-and-new-nonce-fields
                # 1st message
                assert nonce == res_pq.nonce
                # 2nd message
                server_nonce = int.from_bytes(server_nonce, "little", signed=True)
                assert nonce == server_dh_params.nonce
                assert server_nonce == server_dh_params.server_nonce
                # 3rd message
                assert nonce == set_client_dh_params_answer.nonce
                assert server_nonce == set_client_dh_params_answer.server_nonce
                server_nonce = server_nonce.to_bytes(16, "little", signed=True)
                logging.debug("Nonce fields check: OK")

                # Step 9
                server_salt = AES.xor(new_nonce[:8], server_nonce[:8])

                logging.debug("Server salt: {}".format(int.from_bytes(server_salt, "little")))

                logging.info(
                    "Done auth key exchange: {}".format(
                        set_client_dh_params_answer.__class__.__name__
                    )
                )
            except Exception as e:
                if retries_left:
                    retries_left -= 1
                else:
                    raise e

                await asyncio.sleep(1)
                continue
            else:
                return auth_key
            finally:
                self.connection.close()<|MERGE_RESOLUTION|>--- conflicted
+++ resolved
@@ -82,17 +82,10 @@
 
                 # Step 1; Step 2
                 nonce = int.from_bytes(urandom(16), "little", signed=True)
-<<<<<<< HEAD
-                log.debug("Send req_pq: {}".format(nonce))
+                logging.debug("Send req_pq: {}".format(nonce))
                 res_pq = await self.send(functions.ReqPqMulti(nonce=nonce))
-                log.debug("Got ResPq: {}".format(res_pq.server_nonce))
-                log.debug("Server public key fingerprints: {}".format(res_pq.server_public_key_fingerprints))
-=======
-                logging.debug("Send req_pq: {}".format(nonce))
-                res_pq = self.send(functions.ReqPqMulti(nonce=nonce))
                 logging.debug("Got ResPq: {}".format(res_pq.server_nonce))
                 logging.debug("Server public key fingerprints: {}".format(res_pq.server_public_key_fingerprints))
->>>>>>> 792068d7
 
                 for i in res_pq.server_public_key_fingerprints:
                     if i in RSA.server_public_keys:
@@ -133,13 +126,8 @@
                 logging.debug("Done encrypt data with RSA")
 
                 # Step 5. TODO: Handle "server_DH_params_fail". Code assumes response is ok
-<<<<<<< HEAD
-                log.debug("Send req_DH_params")
+                logging.debug("Send req_DH_params")
                 server_dh_params = await self.send(
-=======
-                logging.debug("Send req_DH_params")
-                server_dh_params = self.send(
->>>>>>> 792068d7
                     functions.ReqDHParams(
                         nonce=nonce,
                         server_nonce=server_nonce,
@@ -198,13 +186,8 @@
                 data_with_hash = sha + data + padding
                 encrypted_data = AES.ige256_encrypt(data_with_hash, tmp_aes_key, tmp_aes_iv)
 
-<<<<<<< HEAD
-                log.debug("Send set_client_DH_params")
+                logging.debug("Send set_client_DH_params")
                 set_client_dh_params_answer = await self.send(
-=======
-                logging.debug("Send set_client_DH_params")
-                set_client_dh_params_answer = self.send(
->>>>>>> 792068d7
                     functions.SetClientDHParams(
                         nonce=nonce,
                         server_nonce=server_nonce,
