# Pyrogram - Telegram MTProto API Client Library for Python
# Copyright (C) 2017-2019 Dan Tès <https://github.com/delivrance>
#
# This file is part of Pyrogram.
#
# Pyrogram is free software: you can redistribute it and/or modify
# it under the terms of the GNU Lesser General Public License as published
# by the Free Software Foundation, either version 3 of the License, or
# (at your option) any later version.
#
# Pyrogram is distributed in the hope that it will be useful,
# but WITHOUT ANY WARRANTY; without even the implied warranty of
# MERCHANTABILITY or FITNESS FOR A PARTICULAR PURPOSE.  See the
# GNU Lesser General Public License for more details.
#
# You should have received a copy of the GNU Lesser General Public License
# along with Pyrogram.  If not, see <http://www.gnu.org/licenses/>.

import asyncio
import logging
from datetime import datetime, timedelta
from hashlib import sha1
from io import BytesIO

import pyrogram
from pyrogram import __copyright__, __license__, __version__
from pyrogram.api import functions, types
from pyrogram.api.all import layer
<<<<<<< HEAD
from pyrogram.api.core import Object, MsgContainer, Int, Long, FutureSalt, FutureSalts
from pyrogram.api.errors import Error, InternalServerError, AuthKeyDuplicated
from pyrogram.connection import Connection
from pyrogram.crypto import MTProto
=======
from pyrogram.api.core import Message, Object, MsgContainer, Long, FutureSalt, Int
from pyrogram.connection import Connection
from pyrogram.crypto import AES, KDF
from pyrogram.errors import RPCError, InternalServerError, AuthKeyDuplicated
>>>>>>> f4cb31d7
from .internals import MsgId, MsgFactory

log = logging.getLogger(__name__)


class Result:
    def __init__(self):
        self.value = None
        self.event = asyncio.Event()


class Session:
    INITIAL_SALT = 0x616e67656c696361
    NET_WORKERS = 1
    START_TIMEOUT = 1
    WAIT_TIMEOUT = 15
    MAX_RETRIES = 5
    ACKS_THRESHOLD = 8
    PING_INTERVAL = 5

    notice_displayed = False

    BAD_MSG_DESCRIPTION = {
        16: "[16] msg_id too low, the client time has to be synchronized",
        17: "[17] msg_id too high, the client time has to be synchronized",
        18: "[18] incorrect two lower order msg_id bits, the server expects client message msg_id to be divisible by 4",
        19: "[19] container msg_id is the same as msg_id of a previously received message",
        20: "[20] message too old, it cannot be verified by the server",
        32: "[32] msg_seqno too low",
        33: "[33] msg_seqno too high",
        34: "[34] an even msg_seqno expected, but odd received",
        35: "[35] odd msg_seqno expected, but even received",
        48: "[48] incorrect server salt",
        64: "[64] invalid container"
    }

    def __init__(self,
                 client: pyrogram,
                 dc_id: int,
                 auth_key: bytes,
                 is_media: bool = False,
                 is_cdn: bool = False):
        if not Session.notice_displayed:
            print("Pyrogram v{}, {}".format(__version__, __copyright__))
            print("Licensed under the terms of the " + __license__, end="\n\n")
            Session.notice_displayed = True

        self.client = client
        self.dc_id = dc_id
        self.auth_key = auth_key
        self.is_media = is_media
        self.is_cdn = is_cdn

        self.connection = None

        self.auth_key_id = sha1(auth_key).digest()[-8:]

        self.session_id = Long(MsgId())
        self.msg_factory = MsgFactory()

        self.current_salt = None

        self.pending_acks = set()

        self.recv_queue = asyncio.Queue()
        self.results = {}

        self.ping_task = None
        self.ping_task_event = asyncio.Event()

        self.next_salt_task = None
        self.next_salt_task_event = asyncio.Event()

        self.net_worker_task = None
        self.recv_task = None

        self.is_connected = asyncio.Event()

    async def start(self):
        while True:
            self.connection = Connection(self.dc_id, self.client.test_mode, self.client.ipv6, self.client.proxy)

            try:
                await self.connection.connect()

                self.net_worker_task = asyncio.ensure_future(self.net_worker())
                self.recv_task = asyncio.ensure_future(self.recv())

                self.current_salt = FutureSalt(0, 0, Session.INITIAL_SALT)
                self.current_salt = FutureSalt(
                    0, 0,
                    (await self._send(
                        functions.Ping(ping_id=0),
                        timeout=self.START_TIMEOUT
                    )).new_server_salt
                )
                self.current_salt = (await self._send(functions.GetFutureSalts(num=1), timeout=self.START_TIMEOUT)).salts[0]

                self.next_salt_task = asyncio.ensure_future(self.next_salt())

                if not self.is_cdn:
                    await self._send(
                        functions.InvokeWithLayer(
                            layer=layer,
                            query=functions.InitConnection(
                                api_id=self.client.api_id,
                                app_version=self.client.app_version,
                                device_model=self.client.device_model,
                                system_version=self.client.system_version,
                                system_lang_code=self.client.lang_code,
                                lang_code=self.client.lang_code,
                                lang_pack="",
                                query=functions.help.GetConfig(),
                            )
                        ),
                        timeout=self.START_TIMEOUT
                    )

                self.ping_task = asyncio.ensure_future(self.ping())

                log.info("Session initialized: Layer {}".format(layer))
                log.info("Device: {} - {}".format(self.client.device_model, self.client.app_version))
                log.info("System: {} ({})".format(self.client.system_version, self.client.lang_code.upper()))

            except AuthKeyDuplicated as e:
                await self.stop()
                raise e
<<<<<<< HEAD
            except (OSError, TimeoutError, Error):
                await self.stop()
=======
            except (OSError, TimeoutError, RPCError):
                self.stop()
>>>>>>> f4cb31d7
            except Exception as e:
                await self.stop()
                raise e
            else:
                break

        self.is_connected.set()

        log.info("Session started")

    async def stop(self):
        self.is_connected.clear()

        self.ping_task_event.set()
        self.next_salt_task_event.set()

        if self.ping_task is not None:
            await self.ping_task

        if self.next_salt_task is not None:
            await self.next_salt_task

        self.ping_task_event.clear()
        self.next_salt_task_event.clear()

        self.connection.close()

        if self.recv_task:
            await self.recv_task

        if self.net_worker_task:
            await self.net_worker_task

        for i in self.results.values():
            i.event.set()

        if not self.is_media and callable(self.client.disconnect_handler):
            try:
                await self.client.disconnect_handler(self.client)
            except Exception as e:
                log.error(e, exc_info=True)

        log.info("Session stopped")

    async def restart(self):
        await self.stop()
        await self.start()

    async def net_worker(self):
        log.info("NetWorkerTask started")

        while True:
            packet = await self.recv_queue.get()

            if packet is None:
                break

            try:
                data = MTProto.unpack(
                    BytesIO(packet),
                    self.session_id,
                    self.auth_key,
                    self.auth_key_id
                )

                messages = (
                    data.body.messages
                    if isinstance(data.body, MsgContainer)
                    else [data]
                )

                log.debug(data)

                for msg in messages:
                    if msg.seq_no % 2 != 0:
                        if msg.msg_id in self.pending_acks:
                            continue
                        else:
                            self.pending_acks.add(msg.msg_id)

                    if isinstance(msg.body, (types.MsgDetailedInfo, types.MsgNewDetailedInfo)):
                        self.pending_acks.add(msg.body.answer_msg_id)
                        continue

                    if isinstance(msg.body, types.NewSessionCreated):
                        continue

                    msg_id = None

                    if isinstance(msg.body, (types.BadMsgNotification, types.BadServerSalt)):
                        msg_id = msg.body.bad_msg_id
                    elif isinstance(msg.body, (FutureSalts, types.RpcResult)):
                        msg_id = msg.body.req_msg_id
                    elif isinstance(msg.body, types.Pong):
                        msg_id = msg.body.msg_id
                    else:
                        if self.client is not None:
                            self.client.updates_queue.put_nowait(msg.body)

                    if msg_id in self.results:
                        self.results[msg_id].value = getattr(msg.body, "result", msg.body)
                        self.results[msg_id].event.set()

                if len(self.pending_acks) >= self.ACKS_THRESHOLD:
                    log.info("Send {} acks".format(len(self.pending_acks)))

                    try:
                        await self._send(types.MsgsAck(msg_ids=list(self.pending_acks)), False)
                    except (OSError, TimeoutError):
                        pass
                    else:
                        self.pending_acks.clear()
            except Exception as e:
                log.error(e, exc_info=True)

        log.info("NetWorkerTask stopped")

    async def ping(self):
        log.info("PingTask started")

        while True:
            try:
                await asyncio.wait_for(self.ping_task_event.wait(), self.PING_INTERVAL)
            except asyncio.TimeoutError:
                pass
            else:
                break

            try:
<<<<<<< HEAD
                await self._send(
                    functions.PingDelayDisconnect(
                        ping_id=0, disconnect_delay=self.WAIT_TIMEOUT + 10
                    ), False
                )
            except (OSError, TimeoutError, Error):
=======
                self._send(functions.PingDelayDisconnect(
                    ping_id=0, disconnect_delay=self.WAIT_TIMEOUT + 10
                ), False)
            except (OSError, TimeoutError, RPCError):
>>>>>>> f4cb31d7
                pass

        log.info("PingTask stopped")

    async def next_salt(self):
        log.info("NextSaltTask started")

        while True:
            now = datetime.now()

            # Seconds to wait until middle-overlap, which is
            # 15 minutes before/after the current/next salt end/start time
            dt = (self.current_salt.valid_until - now).total_seconds() - 900

            log.info("Next salt in {:.0f}m {:.0f}s ({})".format(
                dt // 60, dt % 60,
                now + timedelta(seconds=dt)
            ))

            try:
                await asyncio.wait_for(self.next_salt_task_event.wait(), dt)
            except asyncio.TimeoutError:
                pass
            else:
                break

            try:
<<<<<<< HEAD
                self.current_salt = (await self._send(functions.GetFutureSalts(num=1))).salts[0]
            except (OSError, TimeoutError, Error):
=======
                self.current_salt = self._send(functions.GetFutureSalts(num=1)).salts[0]
            except (OSError, TimeoutError, RPCError):
>>>>>>> f4cb31d7
                self.connection.close()
                break

        log.info("NextSaltTask stopped")

    async def recv(self):
        log.info("RecvTask started")

        while True:
            packet = await self.connection.recv()

            if packet is None or len(packet) == 4:
                self.recv_queue.put_nowait(None)

                if packet:
                    log.warning("Server sent \"{}\"".format(Int.read(BytesIO(packet))))

                if self.is_connected.is_set():
                    asyncio.ensure_future(self.restart())

                break

            self.recv_queue.put_nowait(packet)

        log.info("RecvTask stopped")

    async def _send(self, data: Object, wait_response: bool = True, timeout: float = WAIT_TIMEOUT):
        message = self.msg_factory(data)
        msg_id = message.msg_id

        if wait_response:
            self.results[msg_id] = Result()

        payload = MTProto.pack(
            message,
            self.current_salt.salt,
            self.session_id,
            self.auth_key,
            self.auth_key_id
        )

        try:
            await self.connection.send(payload)
        except OSError as e:
            self.results.pop(msg_id, None)
            raise e

        if wait_response:
            try:
                await asyncio.wait_for(self.results[msg_id].event.wait(), timeout)
            except asyncio.TimeoutError:
                pass

            result = self.results.pop(msg_id).value

            if result is None:
                raise TimeoutError
            elif isinstance(result, types.RpcError):
                RPCError.raise_it(result, type(data))
            elif isinstance(result, types.BadMsgNotification):
                raise Exception(self.BAD_MSG_DESCRIPTION.get(
                    result.error_code,
                    "Error code {}".format(result.error_code)
                ))
            else:
                return result

    async def send(self, data: Object, retries: int = MAX_RETRIES, timeout: float = WAIT_TIMEOUT):
        try:
            await asyncio.wait_for(self.is_connected.wait(), self.WAIT_TIMEOUT)
        except asyncio.TimeoutError:
            pass

        try:
            return await self._send(data, timeout=timeout)
        except (OSError, TimeoutError, InternalServerError) as e:
            if retries == 0:
                raise e from None

            (log.warning if retries < 3 else log.info)(
                "{}: {} Retrying {}".format(
                    Session.MAX_RETRIES - retries,
                    datetime.now(), type(data)))

            await asyncio.sleep(0.5)
            return await self.send(data, retries - 1, timeout)<|MERGE_RESOLUTION|>--- conflicted
+++ resolved
@@ -26,17 +26,10 @@
 from pyrogram import __copyright__, __license__, __version__
 from pyrogram.api import functions, types
 from pyrogram.api.all import layer
-<<<<<<< HEAD
 from pyrogram.api.core import Object, MsgContainer, Int, Long, FutureSalt, FutureSalts
-from pyrogram.api.errors import Error, InternalServerError, AuthKeyDuplicated
+from pyrogram.errors import RPCError, InternalServerError, AuthKeyDuplicated
 from pyrogram.connection import Connection
 from pyrogram.crypto import MTProto
-=======
-from pyrogram.api.core import Message, Object, MsgContainer, Long, FutureSalt, Int
-from pyrogram.connection import Connection
-from pyrogram.crypto import AES, KDF
-from pyrogram.errors import RPCError, InternalServerError, AuthKeyDuplicated
->>>>>>> f4cb31d7
 from .internals import MsgId, MsgFactory
 
 log = logging.getLogger(__name__)
@@ -164,13 +157,8 @@
             except AuthKeyDuplicated as e:
                 await self.stop()
                 raise e
-<<<<<<< HEAD
-            except (OSError, TimeoutError, Error):
+            except (OSError, TimeoutError, RPCError):
                 await self.stop()
-=======
-            except (OSError, TimeoutError, RPCError):
-                self.stop()
->>>>>>> f4cb31d7
             except Exception as e:
                 await self.stop()
                 raise e
@@ -300,19 +288,12 @@
                 break
 
             try:
-<<<<<<< HEAD
                 await self._send(
                     functions.PingDelayDisconnect(
                         ping_id=0, disconnect_delay=self.WAIT_TIMEOUT + 10
                     ), False
                 )
-            except (OSError, TimeoutError, Error):
-=======
-                self._send(functions.PingDelayDisconnect(
-                    ping_id=0, disconnect_delay=self.WAIT_TIMEOUT + 10
-                ), False)
             except (OSError, TimeoutError, RPCError):
->>>>>>> f4cb31d7
                 pass
 
         log.info("PingTask stopped")
@@ -340,13 +321,8 @@
                 break
 
             try:
-<<<<<<< HEAD
                 self.current_salt = (await self._send(functions.GetFutureSalts(num=1))).salts[0]
-            except (OSError, TimeoutError, Error):
-=======
-                self.current_salt = self._send(functions.GetFutureSalts(num=1)).salts[0]
             except (OSError, TimeoutError, RPCError):
->>>>>>> f4cb31d7
                 self.connection.close()
                 break
 
