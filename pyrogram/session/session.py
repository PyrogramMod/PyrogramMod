--- conflicted
+++ resolved
@@ -72,12 +72,6 @@
     def __init__(self,
                  client: pyrogram,
                  dc_id: int,
-<<<<<<< HEAD
-=======
-                 test_mode: bool,
-                 ipv6: bool,
-                 proxy: dict,
->>>>>>> d38d23f4
                  auth_key: bytes,
                  is_media: bool = False,
                  is_cdn: bool = False):
@@ -88,15 +82,8 @@
 
         self.client = client
         self.dc_id = dc_id
-<<<<<<< HEAD
         self.auth_key = auth_key
         self.is_media = is_media
-=======
-        self.test_mode = test_mode
-        self.ipv6 = ipv6
-        self.proxy = proxy
-        self.api_id = api_id
->>>>>>> d38d23f4
         self.is_cdn = is_cdn
 
         self.connection = None
@@ -125,11 +112,7 @@
 
     def start(self):
         while True:
-<<<<<<< HEAD
-            self.connection = Connection(DataCenter(self.dc_id, self.client.test_mode), self.client.proxy)
-=======
-            self.connection = Connection(self.dc_id, self.test_mode, self.ipv6, self.proxy)
->>>>>>> d38d23f4
+            self.connection = Connection(self.dc_id, self.client.test_mode, self.client.ipv6, self.client.proxy)
 
             try:
                 self.connection.connect()
