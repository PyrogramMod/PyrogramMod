#  Pyrogram - Telegram MTProto API Client Library for Python
#  Copyright (C) 2017-present Dan <https://github.com/delivrance>
#
#  This file is part of Pyrogram.
#
#  Pyrogram is free software: you can redistribute it and/or modify
#  it under the terms of the GNU Lesser General Public License as published
#  by the Free Software Foundation, either version 3 of the License, or
#  (at your option) any later version.
#
#  Pyrogram is distributed in the hope that it will be useful,
#  but WITHOUT ANY WARRANTY; without even the implied warranty of
#  MERCHANTABILITY or FITNESS FOR A PARTICULAR PURPOSE.  See the
#  GNU Lesser General Public License for more details.
#
#  You should have received a copy of the GNU Lesser General Public License
#  along with Pyrogram.  If not, see <http://www.gnu.org/licenses/>.

import ast
import os
import re
import shutil

HOME = "compiler/docs"
DESTINATION = "docs/source/telegram"
PYROGRAM_API_DEST = "docs/source/api"

FUNCTIONS_PATH = "pyrogram/raw/functions"
TYPES_PATH = "pyrogram/raw/types"
BASE_PATH = "pyrogram/raw/base"

FUNCTIONS_BASE = "functions"
TYPES_BASE = "types"
BASE_BASE = "base"


def snek(s: str):
    s = re.sub(r"(.)([A-Z][a-z]+)", r"\1_\2", s)
    return re.sub(r"([a-z0-9])([A-Z])", r"\1_\2", s).lower()


def generate(source_path, base):
    all_entities = {}

    def build(path, level=0):
        last = path.split("/")[-1]

        for i in os.listdir(path):
            try:
                if not i.startswith("__"):
                    build("/".join([path, i]), level=level + 1)
            except NotADirectoryError:
                with open(path + "/" + i, encoding="utf-8") as f:
                    p = ast.parse(f.read())

                for node in ast.walk(p):
                    if isinstance(node, ast.ClassDef):
                        name = node.name
                        break
                else:
                    continue

                full_path = os.path.basename(path) + "/" + snek(name).replace("_", "-") + ".rst"

                if level:
                    full_path = base + "/" + full_path

                namespace = path.split("/")[-1]
                if namespace in ["base", "types", "functions"]:
                    namespace = ""

                full_name = f"{(namespace + '.') if namespace else ''}{name}"

                os.makedirs(os.path.dirname(DESTINATION + "/" + full_path), exist_ok=True)

                with open(DESTINATION + "/" + full_path, "w", encoding="utf-8") as f:
                    f.write(
                        page_template.format(
                            title=full_name,
                            title_markup="=" * len(full_name),
                            full_class_path="pyrogram.raw.{}".format(
                                ".".join(full_path.split("/")[:-1]) + "." + name
                            )
                        )
                    )

                if last not in all_entities:
                    all_entities[last] = []

                all_entities[last].append(name)

    build(source_path)

    for k, v in sorted(all_entities.items()):
        v = sorted(v)
        entities = []

        for i in v:
            entities.append(f'{i} <{snek(i).replace("_", "-")}>')

        if k != base:
            inner_path = base + "/" + k + "/index" + ".rst"
            module = "pyrogram.raw.{}.{}".format(base, k)
        else:
            for i in sorted(list(all_entities), reverse=True):
                if i != base:
                    entities.insert(0, "{0}/index".format(i))

            inner_path = base + "/index" + ".rst"
            module = "pyrogram.raw.{}".format(base)

        with open(DESTINATION + "/" + inner_path, "w", encoding="utf-8") as f:
            if k == base:
                f.write(":tocdepth: 1\n\n")
                k = "Raw " + k

            f.write(
                toctree.format(
                    title=k.title(),
                    title_markup="=" * len(k),
                    module=module,
                    entities="\n    ".join(entities)
                )
            )

            f.write("\n")


def pyrogram_api():
    def get_title_list(s: str) -> list:
        return [i.strip() for i in [j.strip() for j in s.split("\n") if j] if i]

    # Methods

    categories = dict(
        utilities="""
        Utilities
            start
            stop
            run
            restart
            add_handler
            remove_handler
            stop_transmission
            export_session_string
            set_parse_mode
        """,
        messages="""
        Messages
            send_message
            forward_messages
            copy_message
            copy_media_group
            send_photo
            send_audio
            send_document
            send_sticker
            send_video
            send_animation
            send_voice
            send_video_note
            send_media_group
            send_location
            send_venue
            send_contact
            send_cached_media
            send_reaction
            edit_message_text
            edit_message_caption
            edit_message_media
            edit_message_reply_markup
            edit_inline_text
            edit_inline_caption
            edit_inline_media
            edit_inline_reply_markup
            send_chat_action
            delete_messages
            get_messages
            get_media_group
            get_chat_history
            get_chat_history_count
            read_chat_history
            send_poll
            vote_poll
            stop_poll
            retract_vote
            send_dice
            search_messages
            search_messages_count
            search_global
            search_global_count
            download_media
            stream_media
            get_discussion_message
            get_discussion_replies
            get_discussion_replies_count
            get_custom_emoji_stickers
        """,
        chats="""
        Chats
            join_chat
            leave_chat
            ban_chat_member
            unban_chat_member
            restrict_chat_member
            promote_chat_member
            set_administrator_title
            set_chat_photo
            delete_chat_photo
            set_chat_title
            set_chat_description
            set_chat_permissions
            pin_chat_message
            unpin_chat_message
            unpin_all_chat_messages
            get_chat
            get_chat_member
            get_chat_members
            get_chat_members_count
            get_dialogs
            get_dialogs_count
            get_forum_topics
            get_forum_topics_by_id
            set_chat_username
            get_nearby_chats
            archive_chats
            unarchive_chats
            add_chat_members
            create_channel
            create_group
            create_supergroup
            delete_channel
            delete_supergroup
            delete_user_history
            set_slow_mode
            mark_chat_unread
            get_chat_event_log
            get_chat_online_count
            get_send_as_chats
            set_send_as_chat
            set_chat_protected_content
            set_chat_reactions
            create_group_call
            get_group_call_stream_channels
<<<<<<< HEAD
            close_forum_topic
            close_general_topic
            create_forum_topic
            delete_forum_topic
            edit_forum_topic
            edit_general_topic
            hide_general_topic
            reopen_forum_topic
            reopen_general_topic
            unhide_general_topic
=======
            get_similar_channels
>>>>>>> 6cb883a1
        """,
        users="""
        Users
            get_me
            get_users
            get_chat_photos
            get_chat_photos_count
            set_profile_photo
            delete_profile_photos
            set_username
            update_profile
            block_user
            unblock_user
            get_common_chats
            get_default_emoji_statuses
            set_emoji_status
        """,
        invite_links="""
        Invite Links
            get_chat_invite_link
            export_chat_invite_link
            create_chat_invite_link
            edit_chat_invite_link
            revoke_chat_invite_link
            delete_chat_invite_link
            get_chat_invite_link_joiners
            get_chat_invite_link_joiners_count
            get_chat_admin_invite_links
            get_chat_admin_invite_links_count
            get_chat_admins_with_invite_links
            get_chat_join_requests
            delete_chat_admin_invite_links
            approve_chat_join_request
            approve_all_chat_join_requests
            decline_chat_join_request
            decline_all_chat_join_requests
        """,
        contacts="""
        Contacts
            add_contact
            delete_contacts
            import_contacts
            get_contacts
            get_contacts_count
        """,
        password="""
        Password
            enable_cloud_password
            change_cloud_password
            remove_cloud_password
        """,
        bots="""
        Bots
            get_inline_bot_results
            send_inline_bot_result
            answer_callback_query
            answer_inline_query
            request_callback_answer
            send_game
            set_game_score
            get_game_high_scores
            set_bot_commands
            get_bot_commands
            delete_bot_commands
            set_bot_default_privileges
            get_bot_default_privileges
            set_chat_menu_button
            get_chat_menu_button
            answer_web_app_query
        """,
        authorization="""
        Authorization
            connect
            disconnect
            initialize
            terminate
            send_code
            resend_code
            sign_in
            sign_in_bot
            sign_up
            get_password_hint
            check_password
            send_recovery_code
            recover_password
            accept_terms_of_service
            log_out
        """,
        advanced="""
        Advanced
            invoke
            resolve_peer
            save_file
        """
    )

    root = PYROGRAM_API_DEST + "/methods"

    shutil.rmtree(root, ignore_errors=True)
    os.mkdir(root)

    with open(HOME + "/template/methods.rst") as f:
        template = f.read()

    with open(root + "/index.rst", "w") as f:
        fmt_keys = {}

        for k, v in categories.items():
            name, *methods = get_title_list(v)
            fmt_keys.update({k: "\n    ".join("{0} <{0}>".format(m) for m in methods)})

            for method in methods:
                with open(root + "/{}.rst".format(method), "w") as f2:
                    title = "{}()".format(method)

                    f2.write(title + "\n" + "=" * len(title) + "\n\n")
                    f2.write(".. automethod:: pyrogram.Client.{}()".format(method))

            functions = ["idle", "compose"]

            for func in functions:
                with open(root + "/{}.rst".format(func), "w") as f2:
                    title = "{}()".format(func)

                    f2.write(title + "\n" + "=" * len(title) + "\n\n")
                    f2.write(".. autofunction:: pyrogram.{}()".format(func))

        f.write(template.format(**fmt_keys))

    # Types

    categories = dict(
        users_chats="""
        Users & Chats
            User
            Chat
            ChatPreview
            ChatPhoto
            ChatMember
            ChatPermissions
            ChatPrivileges
            ChatInviteLink
            ChatAdminWithInviteLinks
            ChatEvent
            ChatEventFilter
            ChatMemberUpdated
            ChatJoinRequest
            ChatJoiner
            ChatJoinedByRequest
            Dialog
            Restriction
            EmojiStatus
            ForumTopic
            PeerUser
            PeerChannel
        """,
        messages_media="""
        Messages & Media
            Message
            MessageEntity
            Photo
            Thumbnail
            Audio
            Document
            Animation
            Video
            Voice
            VideoNote
            Contact
            Location
            Venue
            Sticker
            Game
            WebPage
            Poll
            PollOption
            Dice
            Reaction
            VideoChatScheduled
            VideoChatStarted
            VideoChatEnded
            VideoChatMembersInvited
            WebAppData
            MessageReactions
            ChatReactions
            ForumTopicCreated
            ForumTopicEdited
            ForumTopicClosed
            ForumTopicReopened
            GeneralTopicHidden
            GeneralTopicUnhidden
        """,
        bot_keyboards="""
        Bot keyboards
            ReplyKeyboardMarkup
            KeyboardButton
            ReplyKeyboardRemove
            InlineKeyboardMarkup
            InlineKeyboardButton
            LoginUrl
            ForceReply
            CallbackQuery
            GameHighScore
            CallbackGame
            WebAppInfo
            MenuButton
            MenuButtonCommands
            MenuButtonWebApp
            MenuButtonDefault
            SentWebAppMessage
        """,
        bot_commands="""
        Bot commands
            BotCommand
            BotCommandScope
            BotCommandScopeDefault
            BotCommandScopeAllPrivateChats
            BotCommandScopeAllGroupChats
            BotCommandScopeAllChatAdministrators
            BotCommandScopeChat
            BotCommandScopeChatAdministrators
            BotCommandScopeChatMember
        """,
        input_media="""
        Input Media
            InputMedia
            InputMediaPhoto
            InputMediaVideo
            InputMediaAudio
            InputMediaAnimation
            InputMediaDocument
            InputPhoneContact
        """,
        inline_mode="""
        Inline Mode
            InlineQuery
            InlineQueryResult
            InlineQueryResultCachedAudio
            InlineQueryResultCachedDocument
            InlineQueryResultCachedAnimation
            InlineQueryResultCachedPhoto
            InlineQueryResultCachedSticker
            InlineQueryResultCachedVideo
            InlineQueryResultCachedVoice
            InlineQueryResultArticle
            InlineQueryResultAudio
            InlineQueryResultContact
            InlineQueryResultDocument
            InlineQueryResultAnimation
            InlineQueryResultLocation
            InlineQueryResultPhoto
            InlineQueryResultVenue
            InlineQueryResultVideo
            InlineQueryResultVoice
            ChosenInlineResult
        """,
        input_message_content="""
        InputMessageContent
            InputMessageContent
            InputTextMessageContent
        """,
        authorization="""
        Authorization
            SentCode
            TermsOfService
        """
    )

    root = PYROGRAM_API_DEST + "/types"

    shutil.rmtree(root, ignore_errors=True)
    os.mkdir(root)

    with open(HOME + "/template/types.rst") as f:
        template = f.read()

    with open(root + "/index.rst", "w") as f:
        fmt_keys = {}

        for k, v in categories.items():
            name, *types = get_title_list(v)

            fmt_keys.update({k: "\n    ".join(types)})

            # noinspection PyShadowingBuiltins
            for type in types:
                with open(root + "/{}.rst".format(type), "w") as f2:
                    title = "{}".format(type)

                    f2.write(title + "\n" + "=" * len(title) + "\n\n")
                    f2.write(".. autoclass:: pyrogram.types.{}()\n".format(type))

        f.write(template.format(**fmt_keys))

    # Bound Methods

    categories = dict(
        message="""
        Message
            Message.click
            Message.delete
            Message.download
            Message.forward
            Message.copy
            Message.pin
            Message.unpin
            Message.edit
            Message.edit_text
            Message.edit_caption
            Message.edit_media
            Message.edit_reply_markup
            Message.reply
            Message.reply_text
            Message.reply_animation
            Message.reply_audio
            Message.reply_cached_media
            Message.reply_chat_action
            Message.reply_contact
            Message.reply_document
            Message.reply_game
            Message.reply_inline_bot_result
            Message.reply_location
            Message.reply_media_group
            Message.reply_photo
            Message.reply_poll
            Message.reply_sticker
            Message.reply_venue
            Message.reply_video
            Message.reply_video_note
            Message.reply_voice
            Message.get_media_group
            Message.react
        """,
        chat="""
        Chat
            Chat.archive
            Chat.unarchive
            Chat.set_title
            Chat.set_description
            Chat.set_photo
            Chat.ban_member
            Chat.unban_member
            Chat.restrict_member
            Chat.promote_member
            Chat.get_member
            Chat.get_members
            Chat.add_members
            Chat.join
            Chat.leave
            Chat.mark_unread
            Chat.set_protected_content
            Chat.unpin_all_messages
        """,
        user="""
        User
            User.archive
            User.unarchive
            User.block
            User.unblock
        """,
        callback_query="""
        Callback Query
            CallbackQuery.answer
            CallbackQuery.edit_message_text
            CallbackQuery.edit_message_caption
            CallbackQuery.edit_message_media
            CallbackQuery.edit_message_reply_markup
        """,
        inline_query="""
        InlineQuery
            InlineQuery.answer
        """,
        chat_join_request="""
        ChatJoinRequest
            ChatJoinRequest.approve
            ChatJoinRequest.decline
        """
    )

    root = PYROGRAM_API_DEST + "/bound-methods"

    shutil.rmtree(root, ignore_errors=True)
    os.mkdir(root)

    with open(HOME + "/template/bound-methods.rst") as f:
        template = f.read()

    with open(root + "/index.rst", "w") as f:
        fmt_keys = {}

        for k, v in categories.items():
            name, *bound_methods = get_title_list(v)

            fmt_keys.update({"{}_hlist".format(k): "\n    ".join("- :meth:`~{}`".format(bm) for bm in bound_methods)})

            fmt_keys.update(
                {"{}_toctree".format(k): "\n    ".join("{} <{}>".format(bm.split(".")[1], bm) for bm in bound_methods)})

            # noinspection PyShadowingBuiltins
            for bm in bound_methods:
                with open(root + "/{}.rst".format(bm), "w") as f2:
                    title = "{}()".format(bm)

                    f2.write(title + "\n" + "=" * len(title) + "\n\n")
                    f2.write(".. automethod:: pyrogram.types.{}()".format(bm))

        f.write(template.format(**fmt_keys))


def start():
    global page_template
    global toctree

    shutil.rmtree(DESTINATION, ignore_errors=True)

    with open(HOME + "/template/page.txt", encoding="utf-8") as f:
        page_template = f.read()

    with open(HOME + "/template/toctree.txt", encoding="utf-8") as f:
        toctree = f.read()

    generate(TYPES_PATH, TYPES_BASE)
    generate(FUNCTIONS_PATH, FUNCTIONS_BASE)
    generate(BASE_PATH, BASE_BASE)
    pyrogram_api()


if "__main__" == __name__:
    FUNCTIONS_PATH = "../../pyrogram/raw/functions"
    TYPES_PATH = "../../pyrogram/raw/types"
    BASE_PATH = "../../pyrogram/raw/base"
    HOME = "."
    DESTINATION = "../../docs/source/telegram"
    PYROGRAM_API_DEST = "../../docs/source/api"

    start()<|MERGE_RESOLUTION|>--- conflicted
+++ resolved
@@ -242,7 +242,6 @@
             set_chat_reactions
             create_group_call
             get_group_call_stream_channels
-<<<<<<< HEAD
             close_forum_topic
             close_general_topic
             create_forum_topic
@@ -253,9 +252,7 @@
             reopen_forum_topic
             reopen_general_topic
             unhide_general_topic
-=======
             get_similar_channels
->>>>>>> 6cb883a1
         """,
         users="""
         Users
