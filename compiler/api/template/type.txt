{notice}

{warning}

from typing import Union
from pyrogram import raw

<<<<<<< HEAD
{name} = Union[{types}]
=======
{name} = Union[{types}]
{name}.__doc__ = """
    {docstring}
"""
>>>>>>> a768130f
<|MERGE_RESOLUTION|>--- conflicted
+++ resolved
@@ -5,11 +5,7 @@
 from typing import Union
 from pyrogram import raw
 
-<<<<<<< HEAD
-{name} = Union[{types}]
-=======
 {name} = Union[{types}]
 {name}.__doc__ = """
     {docstring}
-"""
->>>>>>> a768130f
+"""